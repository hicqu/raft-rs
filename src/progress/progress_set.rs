// Copyright 2016 PingCAP, Inc.
//
// Licensed under the Apache License, Version 2.0 (the "License");
// you may not use this file except in compliance with the License.
// You may obtain a copy of the License at
//
//     http://www.apache.org/licenses/LICENSE-2.0
//
// Unless required by applicable law or agreed to in writing, software
// distributed under the License is distributed on an "AS IS" BASIS,
// See the License for the specific language governing permissions and
// limitations under the License.

// Copyright 2015 The etcd Authors
//
// Licensed under the Apache License, Version 2.0 (the "License");
// you may not use this file except in compliance with the License.
// You may obtain a copy of the License at
//
//     http://www.apache.org/licenses/LICENSE-2.0
//
// Unless required by applicable law or agreed to in writing, software
// distributed under the License is distributed on an "AS IS" BASIS,
// WITHOUT WARRANTIES OR CONDITIONS OF ANY KIND, either express or implied.
// See the License for the specific language governing permissions and
// limitations under the License.

use std::cell::RefCell;
use std::{cmp, fmt, iter, mem, slice, u64};

use slog::Logger;

use crate::eraftpb::{ConfState, SnapshotMetadata};
use crate::errors::{Error, Result};
use crate::progress::Progress;
use crate::HashMap;

/// Get the majority number of given nodes count.
#[inline]
pub fn majority(total: usize) -> usize {
    (total / 2) + 1
}

/// A Raft internal representation of a Configuration.
///
/// This is corollary to a ConfState, but optimized for `contains` calls.
#[derive(Clone, Debug, PartialEq, Default)]
pub struct Configuration {
    auto_leave: bool,

    // Sorted voters. Only the first is valid if it's not in joint.
    // Otherwise the first is incoming and the second is outgoing.
    voters: [Vec<u64>; 2],

    // Sorted learners. Shouldn't intersect with `voters`.
    learners: Vec<u64>,

    // Demoted learners in joint consensus, because `learners` shouldn't intersect with `voters`.
    learners_next: Vec<u64>,
}

impl From<ConfState> for Configuration {
    fn from(mut c: ConfState) -> Self {
        let mut configuration = Self {
            auto_leave: c.get_auto_leave(),
            voters: [c.take_voters(), c.take_voters_outgoing()],
            learners: c.take_learners(),
            learners_next: c.take_learners_next(),
        };
        configuration.voters[0].sort();
        configuration.voters[1].sort();
        configuration.learners.sort();
        configuration.learners_next.sort();
        configuration
    }
}

impl From<Configuration> for ConfState {
    fn from(c: Configuration) -> Self {
        let mut state = ConfState::default();
<<<<<<< HEAD
        state.set_auto_leave(c.auto_leave);
        state.set_voters(c.voters[0].clone());
        state.set_voters_outgoing(c.voters[1].clone());
        state.set_learners(c.learners.clone());
        state.set_learners_next(c.learners_next.clone());
=======
        state.set_voters(self.voters.iter().cloned().collect());
        state.set_learners(self.learners.iter().cloned().collect());
>>>>>>> d34f6936
        state
    }
}

impl Configuration {
    /// Create a new `ConfState` from the configuration itself.
    pub fn to_conf_state(&self) -> ConfState {
        self.clone().into()
    }

    /// Create a new `Configuration` from a given `ConfState`.
    pub fn from_conf_state(conf_state: &ConfState) -> Self {
<<<<<<< HEAD
        Self::from(conf_state.clone())
    }

    // Test the configuration is valid or not. It's invalid when
    // 1. `learners` or `learners_next` intersects with `voters`;
    // 2. `learners_next` isn't a subset of `voters[1]`;
    fn valid(&self) -> bool {
        fn find_equal(s1: &[u64], s2: &[u64]) -> bool {
            let (mut i, mut j) = (0, 0);
            while i < s1.len() && j < s2.len() {
                match s1[i].cmp(&s2[j]) {
                    cmp::Ordering::Equal => return true,
                    cmp::Ordering::Less => i += 1,
                    cmp::Ordering::Greater => j += 1,
                }
            }
            false
        }

        if find_equal(&self.voters[0], &self.learners)
            || find_equal(&self.voters[1], &self.learners)
            || find_equal(&self.voters[0], &self.learners_next)
        {
            return false;
=======
        Self {
            voters: conf_state.voters.iter().cloned().collect(),
            learners: conf_state.learners.iter().cloned().collect(),
>>>>>>> d34f6936
        }
        self.learners_next
            .iter()
            .all(|l| self.voters[1].binary_search(l).is_ok())
    }

    fn has_quorum(&self, potential: &[u64]) -> bool {
        for cfg in &self.voters {
            if cfg.is_empty() {
                continue;
            }
            let c = potential.iter().filter(|p| cfg.binary_search(p).is_ok());
            if c.count() < majority(cfg.len()) {
                return false;
            }
        }
        true
    }

    pub(crate) fn enter_joint(&mut self) -> Result<()> {
        if !self.voters[1].is_empty() {
            return Err(Error::AlreadyInJoint);
        }
        self.voters[1] = self.voters[0].clone();
        Ok(())
    }

    /// Add `id` as a voter into the configuration, or promote it from learner.
    ///
    /// If any error occurs, `self` won't be touched.
    pub(crate) fn make_voter(&mut self, id: u64) -> Result<()> {
        if self.voters[0].binary_search(&id).is_ok() {
            return Err(redundant_voter(id));
        }
        if let Ok(pos) = self.learners.binary_search(&id) {
            self.learners.swap_remove(pos);
            self.learners.sort();
        } else if let Ok(pos) = self.learners_next.binary_search(&id) {
            self.learners_next.swap_remove(pos);
            self.learners_next.sort();
        }
        self.voters[0].push(id);
        self.voters[0].sort();
        Ok(())
    }

    /// Add `id` as a learner into the configuration.
    ///
    /// If any error occurs, `self` won't be touched.
    pub(crate) fn make_learner(&mut self, id: u64) -> Result<()> {
        if self.voters[0].binary_search(&id).is_ok() {
            return Err(redundant_voter(id));
        }
        if self.learners.binary_search(&id).is_ok() {
            return Err(redundant_learner(id));
        }
        if self.learners_next.binary_search(&id).is_ok() {
            return Err(redundant_learner_next(id));
        }
        if self.voters[1].binary_search(&id).is_ok() {
            // It's demoted in the current joint consensus.
            self.learners_next.push(id);
            self.learners_next.sort();
        } else {
            self.learners.push(id);
            self.learners.sort();
        }
        Ok(())
    }

    /// Remove `id` from the configuration.
    ///
    /// If any error occurs, `self` won't be touched.
    pub(crate) fn remove_peer(&mut self, id: u64) -> Result<()> {
        if let Ok(pos) = self.voters[0].binary_search(&id) {
            self.voters[0].swap_remove(pos);
            self.voters[0].sort();
            return Ok(());
        }
        if let Ok(pos) = self.learners.binary_search(&id) {
            self.learners.swap_remove(pos);
            self.learners.sort();
            return Ok(());
        }
        if let Ok(pos) = self.learners_next.binary_search(&id) {
            self.learners_next.swap_remove(pos);
            self.learners_next.sort();
            return Ok(());
        }
        Err(not_exists(id))
    }
}

/// The status of an election according to a Candidate node.
///
/// This is returned by `progress_set.election_status(vote_map)`
#[derive(Clone, Copy, Debug)]
pub enum CandidacyStatus {
    /// The election has been won by this Raft.
    Elected,
    /// It is still possible to win the election.
    Eligible,
    /// It is no longer possible to win the election.
    Ineligible,
}

/// `ProgressSet` contains several `Progress`es,
/// which could be `Leader`, `Follower` and `Learner`.
#[derive(Clone, Getters)]
pub struct ProgressSet {
    progress: HashMap<u64, Progress>,
    configuration: Configuration,

    // A preallocated buffer for sorting in the maximal_committed_index function.
    // You should not depend on these values unless you just set them.
    // We use a cell to avoid taking a `&mut self`.
    sort_buffer: RefCell<Vec<u64>>,
    logger: Logger,
}

impl ProgressSet {
    pub(crate) fn new(logger: Logger) -> Self {
        ProgressSet {
<<<<<<< HEAD
            progress: Default::default(),
            configuration: Default::default(),
            sort_buffer: Default::default(),
=======
            progress: HashMap::with_capacity_and_hasher(
                voters + learners,
                DefaultHashBuilder::default(),
            ),
            sort_buffer: RefCell::from(Vec::with_capacity(voters)),
            configuration: Configuration::with_capacity(voters, learners),
>>>>>>> d34f6936
            logger,
        }
    }

<<<<<<< HEAD
=======
    fn clear(&mut self) {
        self.progress.clear();
        self.configuration.voters.clear();
        self.configuration.learners.clear();
    }

>>>>>>> d34f6936
    pub(crate) fn restore_snapmeta(
        &mut self,
        meta: &SnapshotMetadata,
        next_idx: u64,
        max_inflight: usize,
    ) {
<<<<<<< HEAD
        self.restore_conf_state(meta.get_conf_state(), next_idx, max_inflight);
    }

    pub(crate) fn restore_conf_state(
        &mut self,
        conf_state: &ConfState,
        next_idx: u64,
        max_inflight: usize,
    ) {
        self.configuration = Configuration::from_conf_state(conf_state);
        let pr = Progress::new(next_idx, max_inflight);
        let mut prs = HashMap::default();
        for id in self.voters().chain(self.learners()) {
            prs.insert(id, pr.clone());
        }
        self.progress = prs;
        self.assert_progress_and_configuration_consistent();
=======
        self.clear();
        let pr = Progress::new(next_idx, max_inflight);
        for id in &meta.conf_state.as_ref().unwrap().voters {
            self.progress.insert(*id, pr.clone());
            self.configuration.voters.insert(*id);
        }
        for id in &meta.conf_state.as_ref().unwrap().learners {
            self.progress.insert(*id, pr.clone());
            self.configuration.learners.insert(*id);
        }

        self.assert_progress_and_configuration_consistent();
    }

    /// Returns the status of voters.
    ///
    /// **Note:** Do not use this for majority/quorum calculation. The Raft node may be
    /// transitioning to a new configuration and have two qourums. Use `has_quorum` instead.
    #[inline]
    pub fn voters(&self) -> impl Iterator<Item = (&u64, &Progress)> {
        let set = self.voter_ids();
        self.progress.iter().filter(move |(&k, _)| set.contains(&k))
    }

    /// Returns the status of learners.
    ///
    /// **Note:** Do not use this for majority/quorum calculation. The Raft node may be
    /// transitioning to a new configuration and have two qourums. Use `has_quorum` instead.
    #[inline]
    pub fn learners(&self) -> impl Iterator<Item = (&u64, &Progress)> {
        let set = self.learner_ids();
        self.progress.iter().filter(move |(&k, _)| set.contains(&k))
    }

    /// Returns the mutable status of voters.
    ///
    /// **Note:** Do not use this for majority/quorum calculation. The Raft node may be
    /// transitioning to a new configuration and have two qourums. Use `has_quorum` instead.
    #[inline]
    pub fn voters_mut(&mut self) -> impl Iterator<Item = (&u64, &mut Progress)> {
        let ids = self.voter_ids();
        self.progress
            .iter_mut()
            .filter(move |(k, _)| ids.contains(k))
    }

    /// Returns the mutable status of learners.
    ///
    /// **Note:** Do not use this for majority/quorum calculation. The Raft node may be
    /// transitioning to a new configuration and have two qourums. Use `has_quorum` instead.
    #[inline]
    pub fn learners_mut(&mut self) -> impl Iterator<Item = (&u64, &mut Progress)> {
        let ids = self.learner_ids();
        self.progress
            .iter_mut()
            .filter(move |(k, _)| ids.contains(k))
    }

    /// Returns the ids of all known voters.
    ///
    /// **Note:** Do not use this for majority/quorum calculation. The Raft node may be
    /// transitioning to a new configuration and have two qourums. Use `has_quorum` instead.
    #[inline]
    pub fn voter_ids(&self) -> HashSet<u64> {
        self.configuration().voters().clone()
    }

    /// Returns the ids of all known learners.
    ///
    /// **Note:** Do not use this for majority/quorum calculation. The Raft node may be
    /// transitioning to a new configuration and have two qourums. Use `has_quorum` instead.
    #[inline]
    pub fn learner_ids(&self) -> HashSet<u64> {
        self.configuration().learners().clone()
>>>>>>> d34f6936
    }

    /// Grabs a reference to the progress of a node.
    #[inline]
    pub fn get(&self, id: u64) -> Option<&Progress> {
        self.progress.get(&id)
    }

    /// Grabs a mutable reference to the progress of a node.
    #[inline]
    pub fn get_mut(&mut self, id: u64) -> Option<&mut Progress> {
        self.progress.get_mut(&id)
    }

    /// Returns an iterator across all the nodes and their progress.
    ///
    /// **Note:** Do not use this for majority/quorum calculation. The Raft node may be
    /// transitioning to a new configuration and have two qourums. Use `has_quorum` instead.
    #[inline]
    pub fn iter(&self) -> impl ExactSizeIterator<Item = (&u64, &Progress)> {
        self.progress.iter()
    }

    /// Returns a mutable iterator across all the nodes and their progress.
    ///
    /// **Note:** Do not use this for majority/quorum calculation. The Raft node may be
    /// transitioning to a new configuration and have two qourums. Use `has_quorum` instead.
    #[inline]
    pub fn iter_mut(&mut self) -> impl ExactSizeIterator<Item = (&u64, &mut Progress)> {
        self.progress.iter_mut()
    }

<<<<<<< HEAD
=======
    /// Adds a voter to the group.
    ///
    /// # Errors
    ///
    /// * `id` is in the voter set.
    /// * `id` is in the learner set.
    pub fn insert_voter(&mut self, id: u64, pr: Progress) -> Result<()> {
        debug!(self.logger, "Inserting voter with id {id}", id = id);

        if self.learner_ids().contains(&id) {
            return Err(Error::Exists(id, "learners"));
        } else if self.voter_ids().contains(&id) {
            return Err(Error::Exists(id, "voters"));
        }

        self.configuration.voters.insert(id);
        self.progress.insert(id, pr);
        self.assert_progress_and_configuration_consistent();
        Ok(())
    }

    /// Adds a learner to the group.
    ///
    /// # Errors
    ///
    /// * `id` is in the voter set.
    /// * `id` is in the learner set.
    pub fn insert_learner(&mut self, id: u64, pr: Progress) -> Result<()> {
        debug!(self.logger, "Inserting learner with id {id}", id = id);

        if self.learner_ids().contains(&id) {
            return Err(Error::Exists(id, "learners"));
        } else if self.voter_ids().contains(&id) {
            return Err(Error::Exists(id, "voters"));
        }

        self.configuration.learners.insert(id);
        self.progress.insert(id, pr);
        self.assert_progress_and_configuration_consistent();
        Ok(())
    }

    /// Removes the peer from the set of voters or learners.
    ///
    /// # Errors
    ///
    pub fn remove(&mut self, id: u64) -> Result<Option<Progress>> {
        debug!(self.logger, "Removing peer with id {id}", id = id);
        self.configuration.learners.remove(&id);
        self.configuration.voters.remove(&id);
        let removed = self.progress.remove(&id);

        self.assert_progress_and_configuration_consistent();
        Ok(removed)
    }

    /// Promote a learner to a peer.
    pub fn promote_learner(&mut self, id: u64) -> Result<()> {
        debug!(self.logger, "Promoting peer with id {id}", id = id);

        if !self.configuration.learners.remove(&id) {
            // Wasn't already a learner. We can't promote what doesn't exist.
            return Err(Error::NotExists(id, "learners"));
        }
        if !self.configuration.voters.insert(id) {
            // Already existed, the caller should know this was a noop.
            return Err(Error::Exists(id, "voters"));
        }

        self.assert_progress_and_configuration_consistent();
        Ok(())
    }

    #[inline(always)]
    fn assert_progress_and_configuration_consistent(&self) {
        debug_assert!(self
            .configuration
            .voters
            .union(&self.configuration.learners)
            .all(|v| self.progress.contains_key(v)));
        assert_eq!(
            self.voter_ids().len() + self.learner_ids().len(),
            self.progress.len()
        );
    }

>>>>>>> d34f6936
    /// Returns the maximal committed index for the cluster.
    ///
    /// Eg. If the matched indexes are [2,2,2,4,5], it will return 2.
    pub fn maximal_committed_index(&self) -> u64 {
        let mut matched = self.sort_buffer.borrow_mut();
<<<<<<< HEAD
        let mut committed = u64::MAX;
        for cfg in &self.configuration.voters {
            if !cfg.is_empty() {
                matched.clear();
                for id in cfg {
                    matched.push(self.progress[id].matched);
                }
                matched.sort_by(|a, b| b.cmp(a));
                committed = cmp::min(committed, matched[matched.len() / 2]);
            }
        }
        committed
=======
        matched.clear();
        self.configuration.voters().iter().for_each(|id| {
            let peer = &self.progress[id];
            matched.push(peer.matched);
        });
        // Reverse sort.
        matched.sort_by(|a, b| b.cmp(a));
        matched[matched.len() / 2]
>>>>>>> d34f6936
    }

    /// Returns the Candidate's eligibility in the current election.
    ///
    /// If it is still eligible, it should continue polling nodes and checking.
    /// Eventually, the election will result in this returning either `Elected`
    /// or `Ineligible`, meaning the election can be concluded.
<<<<<<< HEAD
    pub fn candidacy_status(&self, votes: &HashMap<u64, bool>) -> CandidacyStatus {
        let mut accepts = Vec::with_capacity(votes.len());
        let mut rejects = Vec::with_capacity(votes.len());
        for (id, vote) in votes {
            if *vote {
                accepts.push(*id);
            } else {
                rejects.push(*id);
            }
        }
=======
    pub fn candidacy_status<'a>(
        &self,
        votes: impl IntoIterator<Item = (&'a u64, &'a bool)>,
    ) -> CandidacyStatus {
        let (accepts, rejects) = votes.into_iter().fold(
            (HashSet::default(), HashSet::default()),
            |(mut accepts, mut rejects), (&id, &accepted)| {
                if accepted {
                    accepts.insert(id);
                } else {
                    rejects.insert(id);
                }
                (accepts, rejects)
            },
        );
>>>>>>> d34f6936

        if self.configuration.has_quorum(&accepts) {
            return CandidacyStatus::Elected;
        } else if self.configuration.has_quorum(&rejects) {
            return CandidacyStatus::Ineligible;
        }
        CandidacyStatus::Eligible
    }

    /// Determines if the current quorum is active according to the this raft node.
    /// Doing this will set the `recent_active` of each peer to false.
    ///
    /// This should only be called by the leader.
    pub fn quorum_recently_active(&mut self, perspective_of: u64) -> bool {
        let mut active = Vec::with_capacity(self.progress.len());
        for (id, pr) in &mut self.progress {
            if *id == perspective_of {
                active.push(*id);
                continue;
            }
            if pr.recent_active {
                active.push(*id);
                pr.recent_active = false;
            }
        }
<<<<<<< HEAD
        self.configuration.has_quorum(&active)
    }

    /// Determines if the current quorum is active according to the this raft node.
    pub fn has_quorum(&self, potential: &[u64]) -> bool {
        self.configuration.has_quorum(potential)
    }

    /// Transform self to `ConfState`.
    pub fn to_conf_state(&self) -> ConfState {
        self.configuration.to_conf_state()
    }

    /// Clone the current `Configuration`, and make it enter joint.
    pub(crate) fn joint_configuration(&self, auto_leave: bool) -> Result<Configuration> {
        let mut c = self.configuration.clone();
        c.enter_joint()?;
        c.auto_leave = auto_leave;
        Ok(c)
    }

    /// Clone the current `Configuration`.
    pub(crate) fn clone_configuration(&self) -> Configuration {
        self.configuration.clone()
    }

    pub(crate) fn leave_joint(&mut self) -> Result<()> {
        if self.configuration.voters[1].is_empty() {
            return Err(Error::NotInJoint);
        }
        self.configuration.auto_leave = false;
        self.configuration.voters[1] = vec![];
        for id in mem::replace(&mut self.configuration.learners_next, Default::default()) {
            self.configuration.learners.push(id);
        }
        self.configuration.learners.sort();
        self.shrink_progress();
        Ok(())
    }

    pub(crate) fn switch_to(
        &mut self,
        c: Configuration,
        next_idx: u64,
        ins_size: usize,
    ) -> Result<()> {
        if !self.configuration.voters[1].is_empty() {
            return Err(Error::AlreadyInJoint);
        }
        self.configuration = c;
        self.fill_progress(next_idx, ins_size);
        Ok(())
    }

    fn fill_progress(&mut self, next_idx: u64, ins_size: usize) {
        let mut prs = mem::replace(&mut self.progress, Default::default());
        let mut new_prs = HashMap::default();
        for id in self.voters().chain(self.learners()) {
            let pr = prs.remove(&id).unwrap_or_else(|| {
                let mut pr = Progress::new(next_idx, ins_size);
                // When a node is first added/promoted, we should mark it as recently active.
                // Otherwise, check_quorum may cause us to step down if it is invoked
                // before the added node has a chance to communicate with us.
                pr.recent_active = true;
                pr
            });
            debug_assert!(new_prs.insert(id, pr).is_none());
        }
        self.progress = new_prs;
        self.assert_progress_and_configuration_consistent();
    }

    fn shrink_progress(&mut self) {
        let mut prs = mem::replace(&mut self.progress, Default::default());
        let mut new_prs = HashMap::default();
        for id in self.voters().chain(self.learners()) {
            if let Some(pr) = prs.remove(&id) {
                debug_assert!(new_prs.insert(id, pr).is_none());
            }
        }
        self.progress = new_prs;
        self.assert_progress_and_configuration_consistent();
    }

    #[inline(always)]
    fn assert_progress_and_configuration_consistent(&self) {
        debug_assert!(self.configuration.valid());
        debug_assert!(self.progress.len() == self.voters().count() + self.learners().count());
    }

    pub(crate) fn promotable(&self, id: u64) -> bool {
        !self.progress.is_empty() && self.voters().any(|p| p == id)
    }

    pub(crate) fn auto_leave(&self) -> bool {
        if self.configuration.voters[1].is_empty() {
            return false;
        }
        self.configuration.auto_leave
    }
}

impl fmt::Debug for ProgressSet {
    fn fmt(&self, f: &mut fmt::Formatter<'_>) -> fmt::Result {
        self.configuration.fmt(f)
    }
}

impl<'a> ProgressSet {
    /// Create an iterator over all nodes which can send vote messages.
    pub fn voters(&'a self) -> VotersIter<'a> {
        VotersIter {
            incoming: self.configuration.voters[0].iter().peekable(),
            outgoing: self.configuration.voters[1].iter().peekable(),
        }
    }

    /// Create an iterator over all nodes which can't send vote messages.
    pub fn learners(&'a self) -> impl Iterator<Item = u64> + 'a {
        self.configuration.learners.iter().cloned()
    }
}

pub struct VotersIter<'a> {
    incoming: iter::Peekable<slice::Iter<'a, u64>>,
    outgoing: iter::Peekable<slice::Iter<'a, u64>>,
}

impl<'a> Iterator for VotersIter<'a> {
    type Item = u64;
    fn next(&mut self) -> Option<Self::Item> {
        match (self.incoming.peek(), self.outgoing.peek()) {
            (Some(v1), Some(v2)) => match v1.cmp(v2) {
                cmp::Ordering::Equal => {
                    self.incoming.next();
                    self.outgoing.next().cloned()
                }
                cmp::Ordering::Less => self.incoming.next().cloned(),
                cmp::Ordering::Greater => self.outgoing.next().cloned(),
            },
            (Some(_), None) => self.incoming.next().cloned(),
            (None, Some(_)) => self.outgoing.next().cloned(),
            _ => None,
        }
=======
        for pr in self.progress.values_mut() {
            pr.recent_active = false;
        }
        self.configuration.has_quorum(&active)
    }

    /// Determine if a quorum is formed from the given set of nodes.
    ///
    /// This is the only correct way to verify you have reached a quorum for the whole group.
    #[inline]
    pub fn has_quorum(&self, potential_quorum: &HashSet<u64>) -> bool {
        self.configuration.has_quorum(potential_quorum)
>>>>>>> d34f6936
    }
}

fn redundant_voter(id: u64) -> Error {
    Error::Exists(id, "voters")
}

fn redundant_learner(id: u64) -> Error {
    Error::Exists(id, "learners")
}

fn redundant_learner_next(id: u64) -> Error {
    Error::Exists(id, "learners_next")
}

fn not_exists(id: u64) -> Error {
    Error::NotExists(id, "voters/learners/learners_next")
}

// TODO: Reorganize this whole file into separate files.
// See https://github.com/pingcap/raft-rs/issues/125
#[cfg(test)]
mod test_progress_set {
<<<<<<< HEAD
    use super::*;
    use crate::default_logger;
=======
    use super::{ProgressSet, Result};
    use crate::default_logger;
    use crate::progress::Progress;

    const CANARY: u64 = 123;
>>>>>>> d34f6936

    // Return a joint configuration: ([11, 12, 13], [14, 15]) -> ([11, 14, 16], [13, 17]).
    fn test_configuration() -> Configuration {
        let c = Configuration {
            auto_leave: true,
            voters: [vec![11, 14, 16], vec![11, 12, 13]],
            learners: vec![17],
            learners_next: vec![13],
        };
        assert!(c.valid());
        c
    }

    #[test]
    fn test_make_voter() -> Result<()> {
        let cfg = test_configuration();

        // Test error cases.
        for (id, err) in vec![(11, redundant_voter(11))] {
            let mut c = cfg.clone();
            assert_eq!(c.make_voter(id).unwrap_err(), err);
            assert_eq!(c, cfg);
        }

        // Add a new voter.
        let mut c = cfg.clone();
        c.make_voter(1)?;
        assert!(c.valid());
        assert_eq!(c.voters[0], vec![1, 11, 14, 16]);

        // Promote from `learners`.
        let mut c = cfg.clone();
        c.make_voter(17)?;
        assert!(c.valid());
        assert_eq!(c.voters[0], vec![11, 14, 16, 17]);
        assert_eq!(c.learners, vec![]);

        // Promote from `learners_next`.
        let mut c = cfg.clone();
        c.make_voter(13)?;
        assert!(c.valid());
        assert_eq!(c.voters[0], vec![11, 13, 14, 16]);
        assert_eq!(c.learners_next, vec![]);

        Ok(())
    }

    #[test]
<<<<<<< HEAD
    fn test_make_learner() -> Result<()> {
        let cfg = test_configuration();

        // Test error cases.
        for (id, err) in vec![
            (11, redundant_voter(11)),
            (17, redundant_learner(17)),
            (13, redundant_learner_next(13)),
        ] {
            let mut c = cfg.clone();
            assert_eq!(c.make_learner(id).unwrap_err(), err);
            assert_eq!(c, cfg);
        }

        // Add a new learner.
        let mut c = cfg.clone();
        c.make_learner(1)?;
        assert!(c.valid());
        assert_eq!(c.learners, vec![1, 17]);

        // Add a peer back as learner, after it's removed as voter.
        let mut c = cfg.clone();
        c.make_learner(12)?;
        assert!(c.valid());
        assert_eq!(c.learners_next, vec![12, 13]);

        Ok(())
    }

    #[test]
    fn tset_remove_peer() -> Result<()> {
        let cfg = test_configuration();

        // Remove a not exists peer.
        let mut c = cfg.clone();
        assert_eq!(c.remove_peer(100).unwrap_err(), not_exists(100));
        assert_eq!(c, cfg);

        // Remove a voter.
        let mut c = cfg.clone();
        c.remove_peer(11)?;
        assert!(c.valid());
        assert_eq!(c.voters[0], vec![14, 16]);

        // Remove a learner from `learners`.
        let mut c = cfg.clone();
        c.remove_peer(17)?;
        assert!(c.valid());
        assert_eq!(c.learners, vec![]);

        // Remove a learner from `learners_next`.
        let mut c = cfg.clone();
        c.remove_peer(13)?;
        assert!(c.valid());
        assert_eq!(c.learners_next, vec![]);

        Ok(())
    }

    #[test]
    fn test_progress_set_restore() {
        let conf_state = test_configuration().into();
        let mut prs = ProgressSet::new(default_logger());
        prs.restore_conf_state(&conf_state, 100, 255);
        assert_eq!(prs.configuration.to_conf_state(), conf_state);
    }

    #[test]
    fn test_progress_set_switch_and_leave() -> Result<()> {
        let base = Configuration {
            voters: [vec![11, 12, 13], vec![]],
            learners: vec![14, 15],
            ..Default::default()
        };
        let mut prs = ProgressSet::new(default_logger());
        prs.restore_conf_state(&base.into(), 100, 255);

        // Switch to an equal configuration.
        let target = prs.joint_configuration(true).unwrap();
        let mut prs_1 = prs.clone();
        prs_1.switch_to(target.clone(), 200, 255)?;

        // Can't switch when it's already in joint.
        assert!(prs_1.switch_to(target, 200, 255).is_err());

        // After leave, the configuration shouldn't be changed.
        prs_1.leave_joint()?;
        assert_eq!(prs_1.configuration, prs.configuration);

        // Switch to a different configuration.
        let target = test_configuration();
        let mut prs_1 = prs.clone();
        prs_1.switch_to(target, 200, 255)?;
        for id in &[16, 17] {
            // New added progresses must be active.
            assert!(prs_1.get(*id).unwrap().recent_active);
            assert_eq!(prs_1.get(*id).unwrap().next_idx, 200);
        }

        // After leave, the configuration should be changed.
        prs_1.leave_joint()?;
        let c = Configuration::from(ConfState::from((vec![11, 14, 16], vec![13, 17])));
        assert_eq!(prs_1.configuration, c);

=======
    fn test_promote_learner() -> Result<()> {
        let mut set = ProgressSet::new(default_logger());
        let default_progress = Progress::new(0, 256);
        set.insert_voter(1, default_progress)?;
        let pre = set.get(1).expect("Should have been inserted").clone();
        assert!(
            set.promote_learner(1).is_err(),
            "Should return an error on invalid promote_learner."
        );
        assert!(
            set.promote_learner(2).is_err(),
            "Should return an error on invalid promote_learner."
        );
        assert_eq!(pre, *set.get(1).expect("Peer should not have been deleted"));
>>>>>>> d34f6936
        Ok(())
    }
}<|MERGE_RESOLUTION|>--- conflicted
+++ resolved
@@ -78,16 +78,11 @@
 impl From<Configuration> for ConfState {
     fn from(c: Configuration) -> Self {
         let mut state = ConfState::default();
-<<<<<<< HEAD
         state.set_auto_leave(c.auto_leave);
         state.set_voters(c.voters[0].clone());
         state.set_voters_outgoing(c.voters[1].clone());
         state.set_learners(c.learners.clone());
         state.set_learners_next(c.learners_next.clone());
-=======
-        state.set_voters(self.voters.iter().cloned().collect());
-        state.set_learners(self.learners.iter().cloned().collect());
->>>>>>> d34f6936
         state
     }
 }
@@ -100,7 +95,6 @@
 
     /// Create a new `Configuration` from a given `ConfState`.
     pub fn from_conf_state(conf_state: &ConfState) -> Self {
-<<<<<<< HEAD
         Self::from(conf_state.clone())
     }
 
@@ -125,11 +119,6 @@
             || find_equal(&self.voters[0], &self.learners_next)
         {
             return false;
-=======
-        Self {
-            voters: conf_state.voters.iter().cloned().collect(),
-            learners: conf_state.learners.iter().cloned().collect(),
->>>>>>> d34f6936
         }
         self.learners_next
             .iter()
@@ -253,38 +242,19 @@
 impl ProgressSet {
     pub(crate) fn new(logger: Logger) -> Self {
         ProgressSet {
-<<<<<<< HEAD
             progress: Default::default(),
             configuration: Default::default(),
             sort_buffer: Default::default(),
-=======
-            progress: HashMap::with_capacity_and_hasher(
-                voters + learners,
-                DefaultHashBuilder::default(),
-            ),
-            sort_buffer: RefCell::from(Vec::with_capacity(voters)),
-            configuration: Configuration::with_capacity(voters, learners),
->>>>>>> d34f6936
             logger,
         }
     }
 
-<<<<<<< HEAD
-=======
-    fn clear(&mut self) {
-        self.progress.clear();
-        self.configuration.voters.clear();
-        self.configuration.learners.clear();
-    }
-
->>>>>>> d34f6936
     pub(crate) fn restore_snapmeta(
         &mut self,
         meta: &SnapshotMetadata,
         next_idx: u64,
         max_inflight: usize,
     ) {
-<<<<<<< HEAD
         self.restore_conf_state(meta.get_conf_state(), next_idx, max_inflight);
     }
 
@@ -302,82 +272,6 @@
         }
         self.progress = prs;
         self.assert_progress_and_configuration_consistent();
-=======
-        self.clear();
-        let pr = Progress::new(next_idx, max_inflight);
-        for id in &meta.conf_state.as_ref().unwrap().voters {
-            self.progress.insert(*id, pr.clone());
-            self.configuration.voters.insert(*id);
-        }
-        for id in &meta.conf_state.as_ref().unwrap().learners {
-            self.progress.insert(*id, pr.clone());
-            self.configuration.learners.insert(*id);
-        }
-
-        self.assert_progress_and_configuration_consistent();
-    }
-
-    /// Returns the status of voters.
-    ///
-    /// **Note:** Do not use this for majority/quorum calculation. The Raft node may be
-    /// transitioning to a new configuration and have two qourums. Use `has_quorum` instead.
-    #[inline]
-    pub fn voters(&self) -> impl Iterator<Item = (&u64, &Progress)> {
-        let set = self.voter_ids();
-        self.progress.iter().filter(move |(&k, _)| set.contains(&k))
-    }
-
-    /// Returns the status of learners.
-    ///
-    /// **Note:** Do not use this for majority/quorum calculation. The Raft node may be
-    /// transitioning to a new configuration and have two qourums. Use `has_quorum` instead.
-    #[inline]
-    pub fn learners(&self) -> impl Iterator<Item = (&u64, &Progress)> {
-        let set = self.learner_ids();
-        self.progress.iter().filter(move |(&k, _)| set.contains(&k))
-    }
-
-    /// Returns the mutable status of voters.
-    ///
-    /// **Note:** Do not use this for majority/quorum calculation. The Raft node may be
-    /// transitioning to a new configuration and have two qourums. Use `has_quorum` instead.
-    #[inline]
-    pub fn voters_mut(&mut self) -> impl Iterator<Item = (&u64, &mut Progress)> {
-        let ids = self.voter_ids();
-        self.progress
-            .iter_mut()
-            .filter(move |(k, _)| ids.contains(k))
-    }
-
-    /// Returns the mutable status of learners.
-    ///
-    /// **Note:** Do not use this for majority/quorum calculation. The Raft node may be
-    /// transitioning to a new configuration and have two qourums. Use `has_quorum` instead.
-    #[inline]
-    pub fn learners_mut(&mut self) -> impl Iterator<Item = (&u64, &mut Progress)> {
-        let ids = self.learner_ids();
-        self.progress
-            .iter_mut()
-            .filter(move |(k, _)| ids.contains(k))
-    }
-
-    /// Returns the ids of all known voters.
-    ///
-    /// **Note:** Do not use this for majority/quorum calculation. The Raft node may be
-    /// transitioning to a new configuration and have two qourums. Use `has_quorum` instead.
-    #[inline]
-    pub fn voter_ids(&self) -> HashSet<u64> {
-        self.configuration().voters().clone()
-    }
-
-    /// Returns the ids of all known learners.
-    ///
-    /// **Note:** Do not use this for majority/quorum calculation. The Raft node may be
-    /// transitioning to a new configuration and have two qourums. Use `has_quorum` instead.
-    #[inline]
-    pub fn learner_ids(&self) -> HashSet<u64> {
-        self.configuration().learners().clone()
->>>>>>> d34f6936
     }
 
     /// Grabs a reference to the progress of a node.
@@ -410,101 +304,11 @@
         self.progress.iter_mut()
     }
 
-<<<<<<< HEAD
-=======
-    /// Adds a voter to the group.
-    ///
-    /// # Errors
-    ///
-    /// * `id` is in the voter set.
-    /// * `id` is in the learner set.
-    pub fn insert_voter(&mut self, id: u64, pr: Progress) -> Result<()> {
-        debug!(self.logger, "Inserting voter with id {id}", id = id);
-
-        if self.learner_ids().contains(&id) {
-            return Err(Error::Exists(id, "learners"));
-        } else if self.voter_ids().contains(&id) {
-            return Err(Error::Exists(id, "voters"));
-        }
-
-        self.configuration.voters.insert(id);
-        self.progress.insert(id, pr);
-        self.assert_progress_and_configuration_consistent();
-        Ok(())
-    }
-
-    /// Adds a learner to the group.
-    ///
-    /// # Errors
-    ///
-    /// * `id` is in the voter set.
-    /// * `id` is in the learner set.
-    pub fn insert_learner(&mut self, id: u64, pr: Progress) -> Result<()> {
-        debug!(self.logger, "Inserting learner with id {id}", id = id);
-
-        if self.learner_ids().contains(&id) {
-            return Err(Error::Exists(id, "learners"));
-        } else if self.voter_ids().contains(&id) {
-            return Err(Error::Exists(id, "voters"));
-        }
-
-        self.configuration.learners.insert(id);
-        self.progress.insert(id, pr);
-        self.assert_progress_and_configuration_consistent();
-        Ok(())
-    }
-
-    /// Removes the peer from the set of voters or learners.
-    ///
-    /// # Errors
-    ///
-    pub fn remove(&mut self, id: u64) -> Result<Option<Progress>> {
-        debug!(self.logger, "Removing peer with id {id}", id = id);
-        self.configuration.learners.remove(&id);
-        self.configuration.voters.remove(&id);
-        let removed = self.progress.remove(&id);
-
-        self.assert_progress_and_configuration_consistent();
-        Ok(removed)
-    }
-
-    /// Promote a learner to a peer.
-    pub fn promote_learner(&mut self, id: u64) -> Result<()> {
-        debug!(self.logger, "Promoting peer with id {id}", id = id);
-
-        if !self.configuration.learners.remove(&id) {
-            // Wasn't already a learner. We can't promote what doesn't exist.
-            return Err(Error::NotExists(id, "learners"));
-        }
-        if !self.configuration.voters.insert(id) {
-            // Already existed, the caller should know this was a noop.
-            return Err(Error::Exists(id, "voters"));
-        }
-
-        self.assert_progress_and_configuration_consistent();
-        Ok(())
-    }
-
-    #[inline(always)]
-    fn assert_progress_and_configuration_consistent(&self) {
-        debug_assert!(self
-            .configuration
-            .voters
-            .union(&self.configuration.learners)
-            .all(|v| self.progress.contains_key(v)));
-        assert_eq!(
-            self.voter_ids().len() + self.learner_ids().len(),
-            self.progress.len()
-        );
-    }
-
->>>>>>> d34f6936
     /// Returns the maximal committed index for the cluster.
     ///
     /// Eg. If the matched indexes are [2,2,2,4,5], it will return 2.
     pub fn maximal_committed_index(&self) -> u64 {
         let mut matched = self.sort_buffer.borrow_mut();
-<<<<<<< HEAD
         let mut committed = u64::MAX;
         for cfg in &self.configuration.voters {
             if !cfg.is_empty() {
@@ -517,16 +321,6 @@
             }
         }
         committed
-=======
-        matched.clear();
-        self.configuration.voters().iter().for_each(|id| {
-            let peer = &self.progress[id];
-            matched.push(peer.matched);
-        });
-        // Reverse sort.
-        matched.sort_by(|a, b| b.cmp(a));
-        matched[matched.len() / 2]
->>>>>>> d34f6936
     }
 
     /// Returns the Candidate's eligibility in the current election.
@@ -534,7 +328,6 @@
     /// If it is still eligible, it should continue polling nodes and checking.
     /// Eventually, the election will result in this returning either `Elected`
     /// or `Ineligible`, meaning the election can be concluded.
-<<<<<<< HEAD
     pub fn candidacy_status(&self, votes: &HashMap<u64, bool>) -> CandidacyStatus {
         let mut accepts = Vec::with_capacity(votes.len());
         let mut rejects = Vec::with_capacity(votes.len());
@@ -545,23 +338,6 @@
                 rejects.push(*id);
             }
         }
-=======
-    pub fn candidacy_status<'a>(
-        &self,
-        votes: impl IntoIterator<Item = (&'a u64, &'a bool)>,
-    ) -> CandidacyStatus {
-        let (accepts, rejects) = votes.into_iter().fold(
-            (HashSet::default(), HashSet::default()),
-            |(mut accepts, mut rejects), (&id, &accepted)| {
-                if accepted {
-                    accepts.insert(id);
-                } else {
-                    rejects.insert(id);
-                }
-                (accepts, rejects)
-            },
-        );
->>>>>>> d34f6936
 
         if self.configuration.has_quorum(&accepts) {
             return CandidacyStatus::Elected;
@@ -584,10 +360,11 @@
             }
             if pr.recent_active {
                 active.push(*id);
-                pr.recent_active = false;
-            }
-        }
-<<<<<<< HEAD
+            }
+        }
+        for pr in self.progress.values_mut() {
+            pr.recent_active = false;
+        }
         self.configuration.has_quorum(&active)
     }
 
@@ -732,20 +509,6 @@
             (None, Some(_)) => self.outgoing.next().cloned(),
             _ => None,
         }
-=======
-        for pr in self.progress.values_mut() {
-            pr.recent_active = false;
-        }
-        self.configuration.has_quorum(&active)
-    }
-
-    /// Determine if a quorum is formed from the given set of nodes.
-    ///
-    /// This is the only correct way to verify you have reached a quorum for the whole group.
-    #[inline]
-    pub fn has_quorum(&self, potential_quorum: &HashSet<u64>) -> bool {
-        self.configuration.has_quorum(potential_quorum)
->>>>>>> d34f6936
     }
 }
 
@@ -769,16 +532,8 @@
 // See https://github.com/pingcap/raft-rs/issues/125
 #[cfg(test)]
 mod test_progress_set {
-<<<<<<< HEAD
     use super::*;
     use crate::default_logger;
-=======
-    use super::{ProgressSet, Result};
-    use crate::default_logger;
-    use crate::progress::Progress;
-
-    const CANARY: u64 = 123;
->>>>>>> d34f6936
 
     // Return a joint configuration: ([11, 12, 13], [14, 15]) -> ([11, 14, 16], [13, 17]).
     fn test_configuration() -> Configuration {
@@ -827,7 +582,6 @@
     }
 
     #[test]
-<<<<<<< HEAD
     fn test_make_learner() -> Result<()> {
         let cfg = test_configuration();
 
@@ -932,22 +686,6 @@
         let c = Configuration::from(ConfState::from((vec![11, 14, 16], vec![13, 17])));
         assert_eq!(prs_1.configuration, c);
 
-=======
-    fn test_promote_learner() -> Result<()> {
-        let mut set = ProgressSet::new(default_logger());
-        let default_progress = Progress::new(0, 256);
-        set.insert_voter(1, default_progress)?;
-        let pre = set.get(1).expect("Should have been inserted").clone();
-        assert!(
-            set.promote_learner(1).is_err(),
-            "Should return an error on invalid promote_learner."
-        );
-        assert!(
-            set.promote_learner(2).is_err(),
-            "Should return an error on invalid promote_learner."
-        );
-        assert_eq!(pre, *set.get(1).expect("Peer should not have been deleted"));
->>>>>>> d34f6936
         Ok(())
     }
 }