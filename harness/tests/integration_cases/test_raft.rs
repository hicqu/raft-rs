// Copyright 2016 PingCAP, Inc.
//
// Licensed under the Apache License, Version 2.0 (the "License");
// you may not use this file except in compliance with the License.
// You may obtain a copy of the License at
//
//     http://www.apache.org/licenses/LICENSE-2.0
//
// Unless required by applicable law or agreed to in writing, software
// distributed under the License is distributed on an "AS IS" BASIS,
// See the License for the specific language governing permissions and
// limitations under the License.

// Copyright 2015 CoreOS, Inc.
//
// Licensed under the Apache License, Version 2.0 (the "License");
// you may not use this file except in compliance with the License.
// You may obtain a copy of the License at
//
//     http://www.apache.org/licenses/LICENSE-2.0
//
// Unless required by applicable law or agreed to in writing, software
// distributed under the License is distributed on an "AS IS" BASIS,
// WITHOUT WARRANTIES OR CONDITIONS OF ANY KIND, either express or implied.
// See the License for the specific language governing permissions and
// limitations under the License.

use std::cmp;
use std::collections::HashMap;
use std::panic::{self, AssertUnwindSafe};

use harness::*;
use hashbrown::HashSet;
use protobuf::{Message as PbMessage, RepeatedField};
use raft::eraftpb::*;
use raft::storage::MemStorage;
use raft::*;
use slog::Logger;

use crate::integration_cases::test_raft_paper::commit_noop_entry;
use crate::test_util::*;

fn new_progress(
    state: ProgressState,
    matched: u64,
    next_idx: u64,
    pending_snapshot: u64,
    ins_size: usize,
) -> Progress {
    let mut p = Progress::new(next_idx, ins_size);
    p.state = state;
    p.matched = matched;
    p.pending_snapshot = pending_snapshot;
    p
}

fn read_messages<T: Storage>(raft: &mut Raft<T>) -> Vec<Message> {
    raft.msgs.drain(..).collect()
}

fn ents_with_config(
    terms: &[u64],
    pre_vote: bool,
    id: u64,
    peers: Vec<u64>,
    l: &Logger,
) -> Interface {
    let store = MemStorage::new_with_conf_state((peers.clone(), vec![]));
    for (i, term) in terms.iter().enumerate() {
        let mut e = Entry::default();
        // An additional `plus one` for initialized storage.
        e.index = i as u64 + 1 + 1;
        e.term = *term;
        store.wl().append(&[e]).expect("");
    }
    let mut raft = new_test_raft_with_prevote(id, peers, 5, 1, store, pre_vote, l);
    raft.reset(terms[terms.len() - 1]);
    raft
}

fn assert_raft_log(
    prefix: &str,
    raft_log: &RaftLog<MemStorage>,
    (committed, applied, last): (u64, u64, u64),
) {
    assert_eq!(
        raft_log.committed, committed,
        "{}committed = {}, want = {}",
        prefix, raft_log.committed, committed
    );
    assert!(
        raft_log.applied == applied,
        "{}applied = {}, want = {}",
        prefix,
        raft_log.applied,
        applied
    );
    assert!(
        raft_log.last_index() == last,
        "{}last_index = {}, want = {}",
        prefix,
        raft_log.last_index(),
        last
    );
}

// voted_with_config creates a raft state machine with vote and term set
// to the given value but no log entries (indicating that it voted in
// the given term but has not receive any logs).
fn voted_with_config(
    vote: u64,
    term: u64,
    pre_vote: bool,
    id: u64,
    peers: Vec<u64>,
    l: &Logger,
) -> Interface {
    let store = MemStorage::new_with_conf_state((peers.clone(), vec![]));
    store.wl().mut_hard_state().vote = vote;
    store.wl().mut_hard_state().term = term;
    let mut raft = new_test_raft_with_prevote(id, peers, 5, 1, store, pre_vote, l);
    raft.reset(term);
    raft
}

// Persist committed index and fetch next entries.
fn next_ents(r: &mut Raft<MemStorage>, s: &MemStorage) -> Vec<Entry> {
    if let Some(entries) = r.raft_log.unstable_entries() {
        s.wl().append(entries).expect("");
    }
    let (last_idx, last_term) = (r.raft_log.last_index(), r.raft_log.last_term());
    r.raft_log.stable_to(last_idx, last_term);
    let ents = r.raft_log.next_entries();
    r.commit_apply(r.raft_log.committed);
    ents.unwrap_or_else(Vec::new)
}

fn do_send_append(raft: &mut Raft<MemStorage>, to: u64) {
    let mut prs = raft.take_prs();
    {
        let pr = prs.get_mut(to).unwrap();
        raft.send_append(to, pr);
    }
    raft.set_prs(prs);
}

#[test]
fn test_progress_become_probe() {
    let matched = 1u64;
    let mut tests = vec![
        (
            new_progress(ProgressState::Replicate, matched, 5, 0, 256),
            2,
        ),
        // snapshot finish
        (
            new_progress(ProgressState::Snapshot, matched, 5, 10, 256),
            11,
        ),
        // snapshot failure
        (new_progress(ProgressState::Snapshot, matched, 5, 0, 256), 2),
    ];
    for (i, &mut (ref mut p, wnext)) in tests.iter_mut().enumerate() {
        p.become_probe();
        if p.state != ProgressState::Probe {
            panic!(
                "#{}: state = {:?}, want {:?}",
                i,
                p.state,
                ProgressState::Probe
            );
        }
        if p.matched != matched {
            panic!("#{}: match = {:?}, want {:?}", i, p.matched, matched);
        }
        if p.next_idx != wnext {
            panic!("#{}: next = {}, want {}", i, p.next_idx, wnext);
        }
    }
}

#[test]
fn test_progress_become_replicate() {
    let mut p = new_progress(ProgressState::Probe, 1, 5, 0, 256);
    p.become_replicate();

    assert_eq!(p.state, ProgressState::Replicate);
    assert_eq!(p.matched, 1);
    assert_eq!(p.matched + 1, p.next_idx);
}

#[test]
fn test_progress_become_snapshot() {
    let mut p = new_progress(ProgressState::Probe, 1, 5, 0, 256);
    p.become_snapshot(10);
    assert_eq!(p.state, ProgressState::Snapshot);
    assert_eq!(p.matched, 1);
    assert_eq!(p.pending_snapshot, 10);
}

#[test]
fn test_progress_update() {
    let (prev_m, prev_n) = (3u64, 5u64);
    let tests = vec![
        (prev_m - 1, prev_m, prev_n, false),
        (prev_m, prev_m, prev_n, false),
        (prev_m + 1, prev_m + 1, prev_n, true),
        (prev_m + 2, prev_m + 2, prev_n + 1, true),
    ];
    for (i, &(update, wm, wn, wok)) in tests.iter().enumerate() {
        let mut p = Progress::new(prev_n, 256);
        p.matched = prev_m;
        let ok = p.maybe_update(update);
        if ok != wok {
            panic!("#{}: ok= {}, want {}", i, ok, wok);
        }
        if p.matched != wm {
            panic!("#{}: match= {}, want {}", i, p.matched, wm);
        }
        if p.next_idx != wn {
            panic!("#{}: next= {}, want {}", i, p.next_idx, wn);
        }
    }
}

#[test]
fn test_progress_maybe_decr() {
    let tests = vec![
        // state replicate and rejected is not greater than match
        (ProgressState::Replicate, 5, 10, 5, 5, false, 10),
        // state replicate and rejected is not greater than match
        (ProgressState::Replicate, 5, 10, 4, 4, false, 10),
        // state replicate and rejected is greater than match
        // directly decrease to match+1
        (ProgressState::Replicate, 5, 10, 9, 9, true, 6),
        // next-1 != rejected is always false
        (ProgressState::Probe, 0, 0, 0, 0, false, 0),
        // next-1 != rejected is always false
        (ProgressState::Probe, 0, 10, 5, 5, false, 10),
        // next>1 = decremented by 1
        (ProgressState::Probe, 0, 10, 9, 9, true, 9),
        // next>1 = decremented by 1
        (ProgressState::Probe, 0, 2, 1, 1, true, 1),
        // next<=1 = reset to 1
        (ProgressState::Probe, 0, 1, 0, 0, true, 1),
        // decrease to min(rejected, last+1)
        (ProgressState::Probe, 0, 10, 9, 2, true, 3),
        // rejected < 1, reset to 1
        (ProgressState::Probe, 0, 10, 9, 0, true, 1),
    ];
    for (i, &(state, m, n, rejected, last, w, wn)) in tests.iter().enumerate() {
        let mut p = new_progress(state, m, n, 0, 0);
        if p.maybe_decr_to(rejected, last, 0) != w {
            panic!("#{}: maybeDecrTo= {}, want {}", i, !w, w);
        }
        if p.matched != m {
            panic!("#{}: match= {}, want {}", i, p.matched, m);
        }
        if p.next_idx != wn {
            panic!("#{}: next= {}, want {}", i, p.next_idx, wn);
        }
    }
}

#[test]
fn test_progress_is_paused() {
    let tests = vec![
        (ProgressState::Probe, false, false),
        (ProgressState::Probe, true, true),
        (ProgressState::Replicate, false, false),
        (ProgressState::Replicate, true, false),
        (ProgressState::Snapshot, false, true),
        (ProgressState::Snapshot, true, true),
    ];
    for (i, &(state, paused, w)) in tests.iter().enumerate() {
        let mut p = new_progress(state, 0, 0, 0, 256);
        p.paused = paused;
        if p.is_paused() != w {
            panic!("#{}: shouldwait = {}, want {}", i, p.is_paused(), w)
        }
    }
}

// test_progress_resume ensures that progress.maybeUpdate and progress.maybeDecrTo
// will reset progress.paused.
#[test]
fn test_progress_resume() {
    let mut p = Progress::new(2, 256);
    p.paused = true;
    p.maybe_decr_to(1, 1, INVALID_INDEX);
    assert!(!p.paused, "paused= true, want false");
    p.paused = true;
    p.maybe_update(2);
    assert!(!p.paused, "paused= true, want false");
}

#[test]
fn test_progress_leader() {
    let l = default_logger();
    let mut raft = new_test_raft(1, vec![1, 2], 5, 1, new_storage(), &l);
    raft.become_candidate();
    raft.become_leader();
    raft.mut_prs().get_mut(2).unwrap().become_replicate();

    let prop_msg = new_message(1, 1, MessageType::MsgPropose, 1);
    for i in 0..5 {
        assert_eq!(
            raft.mut_prs().get_mut(1).unwrap().state,
            ProgressState::Replicate
        );

        let matched = raft.mut_prs().get_mut(1).unwrap().matched;
        let next_idx = raft.mut_prs().get_mut(1).unwrap().next_idx;
        // An additional `+ 1` because the raft is initialized with index = 1.
        assert_eq!(matched, i + 1 + 1);
        assert_eq!(next_idx, matched + 1);

        assert!(raft.step(prop_msg.clone()).is_ok());
    }
}

// test_progress_resume_by_heartbeat_resp ensures raft.heartbeat reset progress.paused by
// heartbeat response.
#[test]
fn test_progress_resume_by_heartbeat_resp() {
    let l = default_logger();
    let mut raft = new_test_raft(1, vec![1, 2], 5, 1, new_storage(), &l);
    raft.become_candidate();
    raft.become_leader();
    raft.mut_prs().get_mut(2).unwrap().paused = true;

    raft.step(new_message(1, 1, MessageType::MsgBeat, 0))
        .expect("");
    assert!(raft.prs().get(2).unwrap().paused);

    raft.mut_prs().get_mut(2).unwrap().become_replicate();
    raft.step(new_message(2, 1, MessageType::MsgHeartbeatResponse, 0))
        .expect("");
    assert!(!raft.prs().get(2).unwrap().paused);
}

#[test]
fn test_progress_paused() {
    let l = default_logger();
    let mut raft = new_test_raft(1, vec![1, 2], 5, 1, new_storage(), &l);
    raft.become_candidate();
    raft.become_leader();
    let mut m = Message::default();
    m.from = 1;
    m.to = 1;
    m.set_msg_type(MessageType::MsgPropose);
    let mut e = Entry::default();
    e.data = b"some_data".to_vec();
    m.entries = vec![e].into();
    raft.step(m.clone()).expect("");
    raft.step(m.clone()).expect("");
    raft.step(m.clone()).expect("");
    let ms = read_messages(&mut raft);
    assert_eq!(ms.len(), 1);
}

#[test]
fn test_leader_election() {
    let l = default_logger();
    test_leader_election_with_config(false, &l);
}

#[test]
fn test_leader_election_pre_vote() {
    let l = default_logger();
    test_leader_election_with_config(true, &l);
}

fn test_leader_election_with_config(pre_vote: bool, l: &Logger) {
    let mut config = Network::default_config();
    config.pre_vote = pre_vote;
    let mut tests = vec![
        (
            Network::new_with_config(vec![None, None, None], &config, l),
            StateRole::Leader,
            2,
        ),
        (
            Network::new_with_config(vec![None, None, NOP_STEPPER], &config, l),
            StateRole::Leader,
            2,
        ),
        (
            Network::new_with_config(vec![None, NOP_STEPPER, NOP_STEPPER], &config, l),
            StateRole::Candidate,
            2,
        ),
        (
            Network::new_with_config(vec![None, NOP_STEPPER, NOP_STEPPER, None], &config, l),
            StateRole::Candidate,
            2,
        ),
        (
            Network::new_with_config(vec![None, NOP_STEPPER, NOP_STEPPER, None, None], &config, l),
            StateRole::Leader,
            2,
        ),
        // three logs further along than 0, but in the same term so rejection
        // are returned instead of the votes being ignored.
        (
            Network::new_with_config(
                vec![
                    None,
                    Some(ents_with_config(&[2], pre_vote, 2, vec![1, 2, 3, 4, 5], l)),
                    Some(ents_with_config(&[2], pre_vote, 3, vec![1, 2, 3, 4, 5], l)),
                    Some(ents_with_config(
                        &[2, 2],
                        pre_vote,
                        4,
                        vec![1, 2, 3, 4, 5],
                        l,
                    )),
                    None,
                ],
                &config,
                l,
            ),
            StateRole::Follower,
            2,
        ),
    ];

    for (i, &mut (ref mut network, state, term)) in tests.iter_mut().enumerate() {
        let mut m = Message::default();
        m.from = 1;
        m.to = 1;
        m.set_msg_type(MessageType::MsgHup);
        network.send(vec![m]);
        let raft = &network.peers[&1];
        let (exp_state, exp_term) = if state == StateRole::Candidate && pre_vote {
            // In pre-vote mode, an election that fails to complete
            // leaves the node in pre-candidate state without advancing
            // the term.
            (StateRole::PreCandidate, 1)
        } else {
            (state, term)
        };
        if raft.state != exp_state {
            panic!("#{}: state = {:?}, want {:?}", i, raft.state, exp_state);
        }
        if raft.term != exp_term {
            panic!("#{}: term = {}, want {}", i, raft.term, exp_term)
        }
    }
}

#[test]
fn test_leader_cycle() {
    let l = default_logger();
    test_leader_cycle_with_config(false, &l)
}

#[test]
fn test_leader_cycle_pre_vote() {
    let l = default_logger();
    test_leader_cycle_with_config(true, &l)
}

// test_leader_cycle verifies that each node in a cluster can campaign
// and be elected in turn. This ensures that elections (including
// pre-vote) work when not starting from a clean state (as they do in
// test_leader_election)
fn test_leader_cycle_with_config(pre_vote: bool, l: &Logger) {
    let mut config = Network::default_config();
    config.pre_vote = pre_vote;
    let mut network = Network::new_with_config(vec![None, None, None], &config, l);
    for campaigner_id in 1..4 {
        network.send(vec![new_message(
            campaigner_id,
            campaigner_id,
            MessageType::MsgHup,
            0,
        )]);

        for sm in network.peers.values() {
            if sm.id == campaigner_id && sm.state != StateRole::Leader {
                panic!(
                    "pre_vote={}: campaigning node {} state = {:?}, want Leader",
                    pre_vote, sm.id, sm.state
                );
            } else if sm.id != campaigner_id && sm.state != StateRole::Follower {
                panic!(
                    "pre_vote={}: after campaign of node {}, node {} had state = {:?}, want \
                     Follower",
                    pre_vote, campaigner_id, sm.id, sm.state
                );
            }
        }
    }
}

#[test]
fn test_leader_election_overwrite_newer_logs() {
    let l = default_logger();
    test_leader_election_overwrite_newer_logs_with_config(false, &l);
}

#[test]
fn test_leader_election_overwrite_newer_logs_pre_vote() {
    let l = default_logger();
    test_leader_election_overwrite_newer_logs_with_config(true, &l);
}

// test_leader_election_overwrite_newer_logs tests a scenario in which a
// newly-elected leader does *not* have the newest (i.e. highest term)
// log entries, and must overwrite higher-term log entries with
// lower-term ones.
fn test_leader_election_overwrite_newer_logs_with_config(pre_vote: bool, l: &Logger) {
    // This network represents the results of the following sequence of
    // events:
    // - Node 1 won the election in term 1.
    // - Node 1 replicated a log entry to node 2 but died before sending
    //   it to other nodes.
    // - Node 3 won the second election in term 2.
    // - Node 3 wrote an entry to its logs but died without sending it
    //   to any other nodes.
    //
    // At this point, nodes 1, 2, and 3 all have uncommitted entries in
    // their logs and could win an election at term 3. The winner's log
    // entry overwrites the loser's. (test_leader_sync_follower_log tests
    // the case where older log entries are overwritten, so this test
    // focuses on the case where the newer entries are lost).
    let peers = vec![1, 2, 3, 4, 5];
    let mut config = Network::default_config();
    config.pre_vote = pre_vote;
    let mut network = Network::new_with_config(
        vec![
            Some(ents_with_config(&[1], pre_vote, 1, peers.clone(), l)), // Node 1: Won first election
            Some(ents_with_config(&[1], pre_vote, 2, peers.clone(), l)), // Node 2: Get logs from node 1
            Some(ents_with_config(&[2], pre_vote, 3, peers.clone(), l)), // Node 3: Won second election
            Some(voted_with_config(3, 2, pre_vote, 4, peers.clone(), l)), // Node 4: Voted but didn't get logs
            Some(voted_with_config(3, 2, pre_vote, 5, peers.clone(), l)), // Node 5: Voted but didn't get logs
        ],
        &config,
        l,
    );

    // Node 1 campaigns. The election fails because a quorum of nodes
    // know about the election that already happened at term 2. Node 1's
    // term is pushed ahead to 2.
    network.send(vec![new_message(1, 1, MessageType::MsgHup, 0)]);
    assert_eq!(network.peers[&1].state, StateRole::Follower);
    assert_eq!(network.peers[&1].term, 2);

    // Node 1 campaigns again with a higher term. this time it succeeds.
    network.send(vec![new_message(1, 1, MessageType::MsgHup, 0)]);
    assert_eq!(network.peers[&1].state, StateRole::Leader);
    assert_eq!(network.peers[&1].term, 3);

    // Now all nodes agree on a log entry with term 1 at index 1 (and
    // term 3 at index 2).
    for (id, sm) in &network.peers {
        let entries = sm.raft_log.all_entries();
        assert_eq!(
            entries.len(),
            2,
            "node {}: entries.len() == {}, want 2",
            id,
            entries.len()
        );
        assert_eq!(
            entries[0].term, 1,
            "node {}: term at index 1 == {}, want 1",
            id, entries[0].term
        );
        assert_eq!(
            entries[1].term, 3,
            "node {}: term at index 2 == {}, want 3",
            id, entries[1].term
        );
    }
}

#[test]
fn test_vote_from_any_state() {
    let l = default_logger();
    test_vote_from_any_state_for_type(MessageType::MsgRequestVote, &l);
}

#[test]
fn test_prevote_from_any_state() {
    let l = default_logger();
    test_vote_from_any_state_for_type(MessageType::MsgRequestPreVote, &l);
}

fn test_vote_from_any_state_for_type(vt: MessageType, l: &Logger) {
    let all_states = vec![
        StateRole::Follower,
        StateRole::Candidate,
        StateRole::PreCandidate,
        StateRole::Leader,
    ];
    for state in all_states {
        let mut r = new_test_raft(1, vec![1, 2, 3], 10, 1, new_storage(), &l);
        r.term = 1;
        match state {
            StateRole::Follower => {
                let term = r.term;
                r.become_follower(term, 3);
            }
            StateRole::PreCandidate => r.become_pre_candidate(),
            StateRole::Candidate => r.become_candidate(),
            StateRole::Leader => {
                r.become_candidate();
                r.become_leader();
            }
        }
        // Note that setting our state above may have advanced r.term
        // past its initial value.
        let orig_term = r.term;
        let new_term = r.term + 1;

        let mut msg = new_message(2, 1, vt, 0);
        msg.term = new_term;
        msg.log_term = new_term;
        msg.index = 42;
        r.step(msg)
            .unwrap_or_else(|_| panic!("{:?},{:?}: step failed", vt, state));
        assert_eq!(
            r.msgs.len(),
            1,
            "{:?},{:?}: {} response messages, want 1: {:?}",
            vt,
            state,
            r.msgs.len(),
            r.msgs
        );
        let resp = &r.msgs[0];
        assert_eq!(
            resp.get_msg_type(),
            vote_resp_msg_type(vt),
            "{:?},{:?}: response message is {:?}, want {:?}",
            vt,
            state,
            resp.get_msg_type(),
            vote_resp_msg_type(vt)
        );
        assert!(!resp.reject, "{:?},{:?}: unexpected rejection", vt, state);

        // If this was a real vote, we reset our state and term.
        if vt == MessageType::MsgRequestVote {
            assert_eq!(
                r.state,
                StateRole::Follower,
                "{:?},{:?}, state {:?}, want {:?}",
                vt,
                state,
                r.state,
                StateRole::Follower
            );
            assert_eq!(
                r.term, new_term,
                "{:?},{:?}, term {}, want {}",
                vt, state, r.term, new_term
            );
            assert_eq!(r.vote, 2, "{:?},{:?}, vote {}, want 2", vt, state, r.vote);
        } else {
            // In a pre-vote, nothing changes.
            assert_eq!(
                r.state, state,
                "{:?},{:?}, state {:?}, want {:?}",
                vt, state, r.state, state
            );
            assert_eq!(
                r.term, orig_term,
                "{:?},{:?}, term {}, want {}",
                vt, state, r.term, orig_term
            );
            // If state == Follower or PreCandidate, r hasn't voted yet.
            // In Candidate or Leader, it's voted for itself.
            assert!(
                r.vote == INVALID_ID || r.vote == 1,
                "{:?},{:?}, vote {}, want {:?} or 1",
                vt,
                state,
                r.vote,
                INVALID_ID
            );
        }
    }
}

#[test]
fn test_log_replicatioin() {
    let l = default_logger();
    let mut tests = vec![
        (
            Network::new(vec![None, None, None], &l),
            vec![new_message(1, 1, MessageType::MsgPropose, 1)],
            3,
        ),
        (
            Network::new(vec![None, None, None], &l),
            vec![
                new_message(1, 1, MessageType::MsgPropose, 1),
                new_message(1, 2, MessageType::MsgHup, 0),
                new_message(1, 2, MessageType::MsgPropose, 1),
            ],
            5,
        ),
    ];

    for (i, &mut (ref mut network, ref msgs, wcommitted)) in tests.iter_mut().enumerate() {
        network.send(vec![new_message(1, 1, MessageType::MsgHup, 0)]);
        for m in msgs {
            network.send(vec![m.clone()]);
        }

        for (j, x) in &mut network.peers {
            if x.raft_log.committed != wcommitted {
                panic!(
                    "#{}.{}: committed = {}, want {}",
                    i, j, x.raft_log.committed, wcommitted
                );
            }

            let mut ents = next_ents(x, &network.storage[j]);
            let ents: Vec<Entry> = ents.drain(..).filter(|e| !e.data.is_empty()).collect();
            for (k, m) in msgs
                .iter()
                .filter(|m| m.get_msg_type() == MessageType::MsgPropose)
                .enumerate()
            {
                if ents[k].data != m.entries[0].data {
                    panic!(
                        "#{}.{}: data = {:?}, want {:?}",
                        i, j, ents[k].data, m.entries[0].data
                    );
                }
            }
        }
    }
}

#[test]
fn test_single_node_commit() {
    let l = default_logger();
    let mut tt = Network::new(vec![None], &l);
    assert_eq!(tt.peers[&1].raft_log.first_index(), 2);
    tt.send(vec![new_message(1, 1, MessageType::MsgHup, 0)]);
    tt.send(vec![new_message(1, 1, MessageType::MsgPropose, 1)]);
    tt.send(vec![new_message(1, 1, MessageType::MsgPropose, 1)]);
    assert_eq!(tt.peers[&1].raft_log.committed, 4);
}

// test_cannot_commit_without_new_term_entry tests the entries cannot be committed
// when leader changes, no new proposal comes in and ChangeTerm proposal is
// filtered.
#[test]
fn test_cannot_commit_without_new_term_entry() {
    let l = default_logger();
    let mut tt = Network::new(vec![None, None, None, None, None], &l);
    assert_eq!(tt.peers[&1].raft_log.committed, 1);
    tt.send(vec![new_message(1, 1, MessageType::MsgHup, 0)]);
    assert_eq!(tt.peers[&1].raft_log.committed, 2); // Empty entry of the term.

    // 0 cannot reach 2, 3, 4
    tt.cut(1, 3);
    tt.cut(1, 4);
    tt.cut(1, 5);

    tt.send(vec![new_message(1, 1, MessageType::MsgPropose, 1)]);
    tt.send(vec![new_message(1, 1, MessageType::MsgPropose, 1)]);

    assert_eq!(tt.peers[&1].raft_log.committed, 2);

    // network recovery
    tt.recover();
    // avoid committing ChangeTerm proposal
    tt.ignore(MessageType::MsgAppend);

    // elect 2 as the new leader with term 2
    tt.send(vec![new_message(2, 2, MessageType::MsgHup, 0)]);

    // no log entries from previous term should be committed
    assert_eq!(tt.peers[&2].raft_log.committed, 2);

    tt.recover();
    // send heartbeat; reset wait
    tt.send(vec![new_message(2, 2, MessageType::MsgBeat, 0)]);
    // append an entry at current term
    tt.send(vec![new_message(2, 2, MessageType::MsgPropose, 1)]);
    // expect the committed to be advanced
    assert_eq!(tt.peers[&2].raft_log.committed, 6);
}

// test_commit_without_new_term_entry tests the entries could be committed
// when leader changes, no new proposal comes in.
#[test]
fn test_commit_without_new_term_entry() {
    let l = default_logger();
    let mut tt = Network::new(vec![None, None, None, None, None], &l);
    tt.send(vec![new_message(1, 1, MessageType::MsgHup, 0)]);

    // 0 cannot reach 2, 3, 4
    tt.cut(1, 3);
    tt.cut(1, 4);
    tt.cut(1, 5);

    tt.send(vec![new_message(1, 1, MessageType::MsgPropose, 1)]);
    tt.send(vec![new_message(1, 1, MessageType::MsgPropose, 1)]);

    assert_eq!(tt.peers[&1].raft_log.committed, 2);

    // network recovery
    tt.recover();

    // elect 1 as the new leader with term 2
    // after append a ChangeTerm entry from the current term, all entries
    // should be committed
    tt.send(vec![new_message(2, 2, MessageType::MsgHup, 0)]);

    assert_eq!(tt.peers[&1].raft_log.committed, 5);
}

#[test]
fn test_dueling_candidates() {
    let l = default_logger();
    let a = new_test_raft(1, vec![1, 2, 3], 10, 1, new_storage(), &l);
    let b = new_test_raft(2, vec![1, 2, 3], 10, 1, new_storage(), &l);
    let c = new_test_raft(3, vec![1, 2, 3], 10, 1, new_storage(), &l);

    let mut nt = Network::new(vec![Some(a), Some(b), Some(c)], &l);
    nt.cut(1, 3);

    nt.send(vec![new_message(1, 1, MessageType::MsgHup, 0)]);
    nt.send(vec![new_message(3, 3, MessageType::MsgHup, 0)]);

    // 1 becomes leader since it receives votes from 1 and 2
    assert_eq!(nt.peers[&1].state, StateRole::Leader);

    // 3 stays as candidate since it receives a vote from 3 and a rejection from 2
    assert_eq!(nt.peers[&3].state, StateRole::Candidate);

    nt.recover();

    // Candidate 3 now increases its term and tries to vote again, we except it to
    // disrupt the leader 1 since it has a higher term, 3 will be follower again
    // since both 1 and 2 rejects its vote request since 3 does not have a long
    // enough log.
    nt.send(vec![new_message(3, 3, MessageType::MsgHup, 0)]);

    let raft_logs = vec![
        // committed, applied, last index.
        (2, 1, 2),
        (2, 1, 2),
        (1, 1, 1),
    ];

    let tests = vec![
        (StateRole::Follower, 3),
        (StateRole::Follower, 3),
        (StateRole::Follower, 3),
    ];

    for (i, &(state, term)) in tests.iter().enumerate() {
        let id = i as u64 + 1;
        if nt.peers[&id].state != state {
            panic!(
                "#{}: state = {:?}, want {:?}",
                i, nt.peers[&id].state, state
            );
        }
        if nt.peers[&id].term != term {
            panic!("#{}: term = {}, want {}", i, nt.peers[&id].term, term);
        }

        let prefix = format!("#{}: ", i);
        assert_raft_log(&prefix, &nt.peers[&id].raft_log, raft_logs[i]);
    }
}

#[test]
fn test_dueling_pre_candidates() {
    let l = default_logger();
    let a = new_test_raft_with_prevote(1, vec![1, 2, 3], 10, 1, new_storage(), true, &l);
    let b = new_test_raft_with_prevote(2, vec![1, 2, 3], 10, 1, new_storage(), true, &l);
    let c = new_test_raft_with_prevote(3, vec![1, 2, 3], 10, 1, new_storage(), true, &l);

    let mut config = Network::default_config();
    config.pre_vote = true;
    let mut nt = Network::new_with_config(vec![Some(a), Some(b), Some(c)], &config, &l);
    nt.cut(1, 3);

    nt.send(vec![new_message(1, 1, MessageType::MsgHup, 0)]);
    nt.send(vec![new_message(3, 3, MessageType::MsgHup, 0)]);

    // 1 becomes leader since it receives votes from 1 and 2
    assert_eq!(nt.peers[&1].state, StateRole::Leader);

    // 3 campaigns then reverts to follower when its pre_vote is rejected
    assert_eq!(nt.peers[&3].state, StateRole::Follower);

    nt.recover();

    // Candidate 3 now increases its term and tries to vote again.
    // With pre-vote, it does not disrupt the leader.
    nt.send(vec![new_message(3, 3, MessageType::MsgHup, 0)]);

    // 3 items in every tuple is committed index, applied index and last index.
    let expects = vec![(2, 1, 2), (2, 1, 2), (1, 1, 1)];

    let tests = vec![
        (1, StateRole::Leader, 2),
        (2, StateRole::Follower, 2),
        (3, StateRole::Follower, 2),
    ];
    for (i, &(id, state, term)) in tests.iter().enumerate() {
        if nt.peers[&id].state != state {
            panic!(
                "#{}: state = {:?}, want {:?}",
                i, nt.peers[&id].state, state
            );
        }
        if nt.peers[&id].term != term {
            panic!("#{}: term = {}, want {}", i, nt.peers[&id].term, term);
        }
        let prefix = format!("#{}: ", i);
        assert_raft_log(&prefix, &nt.peers[&id].raft_log, expects[i]);
    }
}

#[test]
fn test_candidate_concede() {
    let l = default_logger();
    let mut tt = Network::new(vec![None, None, None], &l);
    tt.isolate(1);

    tt.send(vec![new_message(1, 1, MessageType::MsgHup, 0)]);
    tt.send(vec![new_message(3, 3, MessageType::MsgHup, 0)]);

    // heal the partition
    tt.recover();
    // send heartbeat; reset wait
    tt.send(vec![new_message(3, 3, MessageType::MsgBeat, 0)]);

    // send a proposal to 3 to flush out a MsgAppend to 1
    let data = "force follower";
    let mut m = new_message(3, 3, MessageType::MsgPropose, 0);
    m.entries = vec![new_entry(0, 0, Some(data))].into();
    tt.send(vec![m]);
    // send heartbeat; flush out commit
    tt.send(vec![new_message(3, 3, MessageType::MsgBeat, 0)]);

    assert_eq!(tt.peers[&1].state, StateRole::Follower);
    assert_eq!(tt.peers[&1].term, 2);

    for p in tt.peers.values() {
        assert_eq!(p.raft_log.committed, 3); // All raft logs are committed.
        assert_eq!(p.raft_log.applied, 1); // Raft logs are based on a snapshot with index 1.
        assert_eq!(p.raft_log.last_index(), 3);
    }
}

#[test]
fn test_single_node_candidate() {
    let l = default_logger();
    let mut tt = Network::new(vec![None], &l);
    tt.send(vec![new_message(1, 1, MessageType::MsgHup, 0)]);

    assert_eq!(tt.peers[&1].state, StateRole::Leader);
}

#[test]
fn test_sinle_node_pre_candidate() {
    let l = default_logger();
    let mut config = Network::default_config();
    config.pre_vote = true;
    let mut tt = Network::new_with_config(vec![None], &config, &l);
    tt.send(vec![new_message(1, 1, MessageType::MsgHup, 0)]);

    assert_eq!(tt.peers[&1].state, StateRole::Leader);
}

#[test]
fn test_old_messages() {
    let l = default_logger();
    let mut tt = Network::new(vec![None, None, None], &l);
    // make 0 leader @ term 3
    tt.send(vec![new_message(1, 1, MessageType::MsgHup, 0)]);
    tt.send(vec![new_message(2, 2, MessageType::MsgHup, 0)]);
    tt.send(vec![new_message(1, 1, MessageType::MsgHup, 0)]);
    // pretend we're an old leader trying to make progress; this entry is expected to be ignored.
    let mut m = new_message(2, 1, MessageType::MsgAppend, 0);
    m.term = 2;
    m.entries = vec![empty_entry(2, 3)].into();
    tt.send(vec![m]);
    // commit a new entry
    tt.send(vec![new_message(1, 1, MessageType::MsgPropose, 1)]);

    for p in tt.peers.values() {
        let raft = p.raft.as_ref().unwrap();
        assert_eq!(raft.raft_log.committed, 5);
        assert_eq!(raft.raft_log.applied, 1);
        assert_eq!(raft.raft_log.last_index(), 5);
    }
}

// test_old_messages_reply - optimization - reply with new term.

#[test]
fn test_proposal() {
    let l = default_logger();
    let mut tests = vec![
        (Network::new(vec![None, None, None], &l), true),
        (Network::new(vec![None, None, NOP_STEPPER], &l), true),
        (
            Network::new(vec![None, NOP_STEPPER, NOP_STEPPER], &l),
            false,
        ),
        (
            Network::new(vec![None, NOP_STEPPER, NOP_STEPPER, None], &l),
            false,
        ),
        (
            Network::new(vec![None, NOP_STEPPER, NOP_STEPPER, None, None], &l),
            true,
        ),
    ];

    for (j, (mut nw, success)) in tests.drain(..).enumerate() {
        let send = |nw: &mut Network, m| {
            let res = panic::catch_unwind(AssertUnwindSafe(|| nw.send(vec![m])));
            assert!(res.is_ok() || !success);
        };

        // promote 0 the leader
        send(&mut nw, new_message(1, 1, MessageType::MsgHup, 0));
        send(&mut nw, new_message(1, 1, MessageType::MsgPropose, 1));

        // committed index, applied index and last index.
        let want_log = if success { (3, 1, 3) } else { (1, 1, 1) };

        for p in nw.peers.values() {
            if let Some(ref raft) = p.raft {
                let prefix = format!("#{}: ", j);
                assert_raft_log(&prefix, &raft.raft_log, want_log);
            }
        }
        if nw.peers[&1].term != 2 {
            panic!("#{}: term = {}, want: {}", j, nw.peers[&1].term, 2);
        }
    }
}

#[test]
fn test_proposal_by_proxy() {
    let l = default_logger();
    let mut tests = vec![
        Network::new(vec![None, None, None], &l),
        Network::new(vec![None, None, NOP_STEPPER], &l),
    ];
    for (j, tt) in tests.iter_mut().enumerate() {
        // promote 0 the leader
        tt.send(vec![new_message(1, 1, MessageType::MsgHup, 0)]);

        // propose via follower
        tt.send(vec![new_message(2, 2, MessageType::MsgPropose, 1)]);

        for p in tt.peers.values() {
            if p.raft.is_none() {
                continue;
            }
            if let Some(ref raft) = p.raft {
                let prefix = format!("#{}: ", j);
                assert_raft_log(&prefix, &raft.raft_log, (3, 1, 3));
            }
        }
        if tt.peers[&1].term != 2 {
            panic!("#{}: term = {}, want {}", j, tt.peers[&1].term, 2);
        }
    }
}

#[test]
fn test_commit() {
    let l = default_logger();
    let mut tests = vec![
        // single
        (vec![2], vec![empty_entry(2, 2)], 2, 2),
        // odd
        (vec![2, 1, 1], vec![empty_entry(2, 2)], 1, 1),
        (vec![2, 1, 1], vec![empty_entry(1, 2)], 2, 1),
        (vec![2, 1, 2], vec![empty_entry(2, 2)], 2, 2),
        (vec![2, 1, 2], vec![empty_entry(1, 2)], 2, 1),
        // even
        (vec![2, 1, 1, 1], vec![empty_entry(2, 2)], 1, 1),
        (vec![2, 1, 1, 1], vec![empty_entry(1, 2)], 2, 1),
        (vec![2, 1, 1, 2], vec![empty_entry(2, 2)], 1, 1),
        (vec![2, 1, 1, 2], vec![empty_entry(1, 2)], 2, 1),
        (vec![2, 1, 2, 2], vec![empty_entry(2, 2)], 2, 2),
        (vec![2, 1, 2, 2], vec![empty_entry(1, 2)], 2, 1),
    ];

    for (i, (matches, logs, sm_term, w)) in tests.drain(..).enumerate() {
        let store = MemStorage::new_with_conf_state((vec![1], vec![]));
        store.wl().append(&logs).unwrap();
        let cfg = new_test_config(1, 10, 1);
        let mut sm = new_test_raft_with_config(&cfg, store, &l);
        let mut hs = HardState::default();
        hs.term = sm_term;
        sm.raft_log.store.wl().set_hardstate(hs);
        sm.term = sm_term;

        for (j, &v) in matches.iter().enumerate() {
            let id = j as u64 + 1;
            if let Some(pr) = sm.mut_prs().get_mut(id) {
                pr.matched = v;
                pr.next_idx = v + 1;
            } else {
                sm.set_progress(id, v, v + 1, false);
            }
        }
        sm.maybe_commit();
        if sm.raft_log.committed != w {
            panic!("#{}: committed = {}, want {}", i, sm.raft_log.committed, w);
        }
    }
}

#[test]
fn test_pass_election_timeout() {
    let l = default_logger();
    let tests = vec![
        (5, 0f64, false),
        (10, 0.1, true),
        (13, 0.4, true),
        (15, 0.6, true),
        (18, 0.9, true),
        (20, 1.0, false),
    ];

    for (i, &(elapse, wprobability, round)) in tests.iter().enumerate() {
        let mut sm = new_test_raft(1, vec![1], 10, 1, new_storage(), &l);
        sm.election_elapsed = elapse;
        let mut c = 0;
        for _ in 0..10_000 {
            sm.reset_randomized_election_timeout();
            if sm.pass_election_timeout() {
                c += 1;
            }
        }
        let mut got = f64::from(c) / 10000.0;
        if round {
            got = (got * 10.0 + 0.5).floor() / 10.0;
        }
        if (got - wprobability).abs() > 0.000_001 {
            panic!("#{}: probability = {}, want {}", i, got, wprobability);
        }
    }
}

// test_handle_msg_append ensures:
// 1. Reply false if log doesn’t contain an entry at prevLogIndex whose term matches prevLogTerm.
// 2. If an existing entry conflicts with a new one (same index but different terms),
//    delete the existing entry and all that follow it; append any new entries not already in the
//    log.
// 3. If leaderCommit > commitIndex, set commitIndex = min(leaderCommit, index of last new entry).
#[test]
fn test_handle_msg_append() {
    let l = default_logger();
    let nm = |term, log_term, index, commit, ents: Option<Vec<(u64, u64)>>| {
        let mut m = Message::default();
        m.set_msg_type(MessageType::MsgAppend);
        m.term = term;
        m.log_term = log_term;
        m.index = index;
        m.commit = commit;
        if let Some(ets) = ents {
            m.entries = ets.iter().map(|&(i, t)| empty_entry(t, i)).collect();
        }
        m
    };
    let mut tests = vec![
        // Ensure 1
        (nm(2, 3, 3, 3, None), 3, 1, true), // previous log mismatch
        (nm(2, 3, 4, 3, None), 3, 1, true), // previous log non-exist
        // Ensure 2
        (nm(2, 1, 2, 2, None), 3, 2, false),
        (nm(2, 1, 1, 2, Some(vec![(2, 2)])), 2, 2, false),
        (nm(2, 2, 3, 4, Some(vec![(4, 2), (5, 2)])), 5, 4, false),
        (nm(2, 2, 3, 5, Some(vec![(4, 2)])), 4, 4, false),
        (nm(2, 1, 2, 5, Some(vec![(3, 2)])), 3, 3, false),
        // Ensure 3
        (nm(1, 1, 2, 4, None), 3, 2, false), // match entry 1, commit up to last new entry 1
        (nm(1, 1, 2, 4, Some(vec![(3, 2)])), 3, 3, false), // match entry 1, commit up to last new
        // entry 2
        (nm(2, 2, 3, 4, None), 3, 3, false), // match entry 2, commit up to last new entry 2
        (nm(2, 2, 3, 5, None), 3, 3, false), // commit up to log.last()
    ];

    for (j, (m, w_index, w_commit, w_reject)) in tests.drain(..).enumerate() {
        let mut sm = new_test_raft_with_logs(
            1,
            vec![1],
            10,
            1,
            MemStorage::new(),
            &[empty_entry(1, 2), empty_entry(2, 3)],
            &l,
        );

        sm.become_follower(2, INVALID_ID);
        sm.handle_append_entries(&m);
        if sm.raft_log.last_index() != w_index {
            panic!(
                "#{}: last_index = {}, want {}",
                j,
                sm.raft_log.last_index(),
                w_index
            );
        }
        if sm.raft_log.committed != w_commit {
            panic!(
                "#{}: committed = {}, want {}",
                j, sm.raft_log.committed, w_commit
            );
        }
        let m = sm.read_messages();
        if m.len() != 1 {
            panic!("#{}: msg count = {}, want 1", j, m.len());
        }
        if m[0].reject != w_reject {
            panic!("#{}: reject = {}, want {}", j, m[0].reject, w_reject);
        }
    }
}

// test_handle_heartbeat ensures that the follower commits to the commit in the message.
#[test]
fn test_handle_heartbeat() {
    let l = default_logger();
    let commit = 2u64;
    let nw = |f, to, term, commit| {
        let mut m = new_message(f, to, MessageType::MsgHeartbeat, 0);
        m.term = term;
        m.commit = commit;
        m
    };
    let mut tests = vec![
        (nw(2, 1, 2, commit + 1), commit + 1),
        (nw(2, 1, 2, commit - 1), commit), // do not decrease commit
    ];
    for (i, (m, w_commit)) in tests.drain(..).enumerate() {
        let store = MemStorage::new_with_conf_state((vec![1, 2], vec![]));
        store
            .wl()
            .append(&[empty_entry(1, 2), empty_entry(2, 3), empty_entry(3, 4)])
            .unwrap();
        let cfg = new_test_config(1, 10, 1);
        let mut sm = new_test_raft_with_config(&cfg, store, &l);
        sm.become_follower(2, 2);
        sm.raft_log.commit_to(commit);
        sm.handle_heartbeat(m);
        if sm.raft_log.committed != w_commit {
            panic!(
                "#{}: committed = {}, want = {}",
                i, sm.raft_log.committed, w_commit
            );
        }
        let m = sm.read_messages();
        if m.len() != 1 {
            panic!("#{}: msg count = {}, want 1", i, m.len());
        }
        if m[0].get_msg_type() != MessageType::MsgHeartbeatResponse {
            panic!(
                "#{}: type = {:?}, want MsgHeartbeatResponse",
                i,
                m[0].get_msg_type()
            );
        }
    }
}

// test_handle_heartbeat_resp ensures that we re-send log entries when we get a heartbeat response.
#[test]
fn test_handle_heartbeat_resp() {
    let l = default_logger();
    let store = new_storage();
    store
        .wl()
        .append(&[empty_entry(1, 1), empty_entry(2, 2), empty_entry(3, 3)])
        .unwrap();
    let mut sm = new_test_raft(1, vec![1, 2], 5, 1, store, &l);
    sm.become_candidate();
    sm.become_leader();
    let last_index = sm.raft_log.last_index();
    sm.raft_log.commit_to(last_index);

    // A heartbeat response from a node that is behind; re-send MsgApp
    sm.step(new_message(2, 0, MessageType::MsgHeartbeatResponse, 0))
        .expect("");
    let mut msgs = sm.read_messages();
    assert_eq!(msgs.len(), 1);
    assert_eq!(msgs[0].get_msg_type(), MessageType::MsgAppend);

    // A second heartbeat response generates another MsgApp re-send
    sm.step(new_message(2, 0, MessageType::MsgHeartbeatResponse, 0))
        .expect("");
    msgs = sm.read_messages();
    assert_eq!(msgs.len(), 1);
    assert_eq!(msgs[0].get_msg_type(), MessageType::MsgAppend);

    // Once we have an MsgAppResp, heartbeats no longer send MsgApp.
    let mut m = new_message(2, 0, MessageType::MsgAppendResponse, 0);
    m.index = msgs[0].index + msgs[0].entries.len() as u64;
    sm.step(m).expect("");
    // Consume the message sent in response to MsgAppResp
    sm.read_messages();

    sm.step(new_message(2, 0, MessageType::MsgHeartbeatResponse, 0))
        .expect("");
    msgs = sm.read_messages();
    assert!(msgs.is_empty());
}

// test_raft_frees_read_only_mem ensures raft will free read request from
// ReadOnly read_index_queue and pending_read_index map.
// related issue: https://github.com/coreos/etcd/issues/7571
#[test]
fn test_raft_frees_read_only_mem() {
    let l = default_logger();
    let mut sm = new_test_raft(1, vec![1, 2], 5, 1, new_storage(), &l);
    sm.become_candidate();
    sm.become_leader();
    let last_index = sm.raft_log.last_index();
    sm.raft_log.commit_to(last_index);

    let ctx = "ctx";
    let vec_ctx = ctx.as_bytes().to_vec();

    // leader starts linearizable read request.
    // more info: raft dissertation 6.4, step 2.
    let m = new_message_with_entries(
        2,
        1,
        MessageType::MsgReadIndex,
        vec![new_entry(0, 0, Some(ctx))],
    );
    sm.step(m).expect("");
    let msgs = sm.read_messages();
    assert_eq!(msgs.len(), 1);
    assert_eq!(msgs[0].get_msg_type(), MessageType::MsgHeartbeat);
    assert_eq!(msgs[0].context, &vec_ctx[..]);
    assert_eq!(sm.read_only.read_index_queue.len(), 1);
    assert_eq!(sm.read_only.pending_read_index.len(), 1);
    assert!(sm.read_only.pending_read_index.contains_key(&vec_ctx));

    // heartbeat responses from majority of followers (1 in this case)
    // acknowledge the authority of the leader.
    // more info: raft dissertation 6.4, step 3.
    let mut m = new_message(2, 1, MessageType::MsgHeartbeatResponse, 0);
    m.context = vec_ctx.clone();
    sm.step(m).expect("");
    assert_eq!(sm.read_only.read_index_queue.len(), 0);
    assert_eq!(sm.read_only.pending_read_index.len(), 0);
    assert!(!sm.read_only.pending_read_index.contains_key(&vec_ctx));
}

// test_msg_append_response_wait_reset verifies the waitReset behavior of a leader
// MsgAppResp.
#[test]
fn test_msg_append_response_wait_reset() {
    let l = default_logger();
    let mut sm = new_test_raft(1, vec![1, 2, 3], 5, 1, new_storage(), &l);
    sm.become_candidate();
    sm.become_leader();

    // The new leader has just emitted a new Term 4 entry; consume those messages
    // from the outgoing queue.
    sm.bcast_append();
    sm.read_messages();

    // Node 2 acks the first entry, making it committed.
    let mut m = new_message(2, 0, MessageType::MsgAppendResponse, 0);
    m.index = 2;
    sm.step(m).expect("");
    assert_eq!(sm.raft_log.committed, 2);
    // Also consume the MsgApp messages that update Commit on the followers.
    sm.read_messages();

    // A new command is now proposed on node 1.
    m = new_message(1, 0, MessageType::MsgPropose, 0);
    m.entries = vec![empty_entry(0, 0)].into();
    sm.step(m).expect("");

    // The command is broadcast to all nodes not in the wait state.
    // Node 2 left the wait state due to its MsgAppResp, but node 3 is still waiting.
    let mut msgs = sm.read_messages();
    assert_eq!(msgs.len(), 1);
    assert_eq!(msgs[0].get_msg_type(), MessageType::MsgAppend);
    assert_eq!(msgs[0].to, 2);
    assert_eq!(msgs[0].entries.len(), 1);
    assert_eq!(msgs[0].entries[0].index, 3);

    // Now Node 3 acks the first entry. This releases the wait and entry 2 is sent.
    m = new_message(3, 0, MessageType::MsgAppendResponse, 0);
    m.index = 1;
    sm.step(m).expect("");
    msgs = sm.read_messages();
    assert_eq!(msgs.len(), 1);
    assert_eq!(msgs[0].get_msg_type(), MessageType::MsgAppend);
    assert_eq!(msgs[0].to, 3);
    assert_eq!(msgs[0].entries.len(), 2);
    assert_eq!(msgs[0].entries[0].index, 2);
}

#[test]
fn test_recv_msg_request_vote() {
    let l = default_logger();
    test_recv_msg_request_vote_for_type(MessageType::MsgRequestVote, &l);
}

fn test_recv_msg_request_vote_for_type(msg_type: MessageType, l: &Logger) {
    let mut tests = vec![
        (StateRole::Follower, 1, 1, INVALID_ID, true),
        (StateRole::Follower, 1, 2, INVALID_ID, true),
        (StateRole::Follower, 1, 3, INVALID_ID, false),
        (StateRole::Follower, 2, 1, INVALID_ID, true),
        (StateRole::Follower, 2, 2, INVALID_ID, true),
        (StateRole::Follower, 2, 3, INVALID_ID, false),
        (StateRole::Follower, 3, 1, INVALID_ID, true),
        (StateRole::Follower, 3, 2, INVALID_ID, false),
        (StateRole::Follower, 3, 3, INVALID_ID, false),
        (StateRole::Follower, 4, 1, INVALID_ID, true),
        (StateRole::Follower, 4, 2, INVALID_ID, false),
        (StateRole::Follower, 4, 3, INVALID_ID, false),
        (StateRole::Follower, 4, 2, 2, false),
        (StateRole::Follower, 4, 2, 1, true),
        (StateRole::Leader, 4, 3, 1, true),
        (StateRole::PreCandidate, 4, 3, 1, true),
        (StateRole::Candidate, 4, 3, 1, true),
    ];

    for (j, (state, index, log_term, vote_for, w_reject)) in tests.drain(..).enumerate() {
        let store = MemStorage::new_with_conf_state((vec![1], vec![]));
        let ents = &[empty_entry(2, 2), empty_entry(2, 3)];
        store.wl().append(ents).unwrap();
        let mut sm = new_test_raft(1, vec![1], 10, 1, store, &l);
        sm.state = state;
        sm.vote = vote_for;

        let mut m = new_message(2, 0, msg_type, 0);
        m.index = index;
        m.log_term = log_term;
        // raft.Term is greater than or equal to raft.raftLog.lastTerm. In this
        // test we're only testing MsgVote responses when the campaigning node
        // has a different raft log compared to the recipient node.
        // Additionally we're verifying behaviour when the recipient node has
        // already given out its vote for its current term. We're not testing
        // what the recipient node does when receiving a message with a
        // different term number, so we simply initialize both term numbers to
        // be the same.
        let term = cmp::max(sm.raft_log.last_term(), log_term);
        m.term = term;
        sm.term = term;
        sm.step(m).expect("");

        let msgs = sm.read_messages();
        if msgs.len() != 1 {
            panic!("#{}: msgs count = {}, want 1", j, msgs.len());
        }
        if msgs[0].get_msg_type() != vote_resp_msg_type(msg_type) {
            panic!(
                "#{}: m.type = {:?}, want {:?}",
                j,
                msgs[0].get_msg_type(),
                vote_resp_msg_type(msg_type)
            );
        }
        if msgs[0].reject != w_reject {
            panic!(
                "#{}: m.get_reject = {}, want {}",
                j, msgs[0].reject, w_reject
            );
        }
    }
}

#[test]
fn test_state_transition() {
    let l = default_logger();
    let mut tests = vec![
        (
            StateRole::Follower,
            StateRole::Follower,
            true,
            1,
            INVALID_ID,
        ),
        (
            StateRole::Follower,
            StateRole::PreCandidate,
            true,
            1,
            INVALID_ID,
        ),
        (
            StateRole::Follower,
            StateRole::Candidate,
            true,
            2,
            INVALID_ID,
        ),
        (StateRole::Follower, StateRole::Leader, false, 1, INVALID_ID),
        (
            StateRole::PreCandidate,
            StateRole::Follower,
            true,
            1,
            INVALID_ID,
        ),
        (
            StateRole::PreCandidate,
            StateRole::PreCandidate,
            true,
            1,
            INVALID_ID,
        ),
        (
            StateRole::PreCandidate,
            StateRole::Candidate,
            true,
            2,
            INVALID_ID,
        ),
        (StateRole::PreCandidate, StateRole::Leader, true, 1, 1),
        (
            StateRole::Candidate,
            StateRole::Follower,
            true,
            1,
            INVALID_ID,
        ),
        (
            StateRole::Candidate,
            StateRole::PreCandidate,
            true,
            1,
            INVALID_ID,
        ),
        (
            StateRole::Candidate,
            StateRole::Candidate,
            true,
            2,
            INVALID_ID,
        ),
        (StateRole::Candidate, StateRole::Leader, true, 1, 1),
        (StateRole::Leader, StateRole::Follower, true, 1, INVALID_ID),
        (
            StateRole::Leader,
            StateRole::PreCandidate,
            false,
            1,
            INVALID_ID,
        ),
        (
            StateRole::Leader,
            StateRole::Candidate,
            false,
            1,
            INVALID_ID,
        ),
        (StateRole::Leader, StateRole::Leader, true, 1, 1),
    ];
    for (i, (from, to, wallow, wterm, wlead)) in tests.drain(..).enumerate() {
        let sm: &mut Raft<MemStorage> = &mut new_test_raft(1, vec![1], 10, 1, new_storage(), &l);
        sm.state = from;

        let res = panic::catch_unwind(AssertUnwindSafe(|| match to {
            StateRole::Follower => sm.become_follower(wterm, wlead),
            StateRole::PreCandidate => sm.become_pre_candidate(),
            StateRole::Candidate => sm.become_candidate(),
            StateRole::Leader => sm.become_leader(),
        }));
        if res.is_ok() ^ wallow {
            panic!("#{}: allow = {}, want {}", i, res.is_ok(), wallow);
        }
        if res.is_err() {
            continue;
        }

        if sm.term != wterm {
            panic!("#{}: term = {}, want {}", i, sm.term, wterm);
        }
        if sm.leader_id != wlead {
            panic!("#{}: lead = {}, want {}", i, sm.leader_id, wlead);
        }
    }
}

#[test]
fn test_all_server_stepdown() {
    let l = default_logger();
    let mut tests = vec![
        // state, want_state, term, last_index, entry count.
        (StateRole::Follower, StateRole::Follower, 3, 1, 0),
        (StateRole::PreCandidate, StateRole::Follower, 3, 1, 0),
        (StateRole::Candidate, StateRole::Follower, 3, 1, 0),
        (StateRole::Leader, StateRole::Follower, 3, 2, 1),
    ];

    let tmsg_types = vec![MessageType::MsgRequestVote, MessageType::MsgAppend];
    let tterm = 3u64;

    for (i, (state, wstate, wterm, windex, entries)) in tests.drain(..).enumerate() {
        let mut sm = new_test_raft(1, vec![1, 2, 3], 10, 1, new_storage(), &l);
        match state {
            StateRole::Follower => sm.become_follower(1, INVALID_ID),
            StateRole::PreCandidate => sm.become_pre_candidate(),
            StateRole::Candidate => sm.become_candidate(),
            StateRole::Leader => {
                sm.become_candidate();
                sm.become_leader();
            }
        }

        for (j, &msg_type) in tmsg_types.iter().enumerate() {
            let mut m = new_message(2, 0, msg_type, 0);
            m.term = tterm;
            m.log_term = tterm;
            sm.step(m).expect("");

            if sm.state != wstate {
                panic!("{}.{} state = {:?}, want {:?}", i, j, sm.state, wstate);
            }
            if sm.term != wterm {
                panic!("{}.{} term = {}, want {}", i, j, sm.term, wterm);
            }
            if sm.raft_log.last_index() != windex {
                panic!(
                    "{}.{} index = {}, want {}",
                    i,
                    j,
                    sm.raft_log.last_index(),
                    windex
                );
            }
            let entry_count = sm.raft_log.all_entries().len() as u64;
            if entry_count != entries {
                panic!("{}.{} ents count = {}, want {}", i, j, entry_count, entries);
            }
            let wlead = if msg_type == MessageType::MsgRequestVote {
                INVALID_ID
            } else {
                2
            };
            if sm.leader_id != wlead {
                panic!("{}, sm.lead = {}, want {}", i, sm.leader_id, INVALID_ID);
            }
        }
    }
}

#[test]
fn test_candidate_reset_term_msg_heartbeat() {
    let l = default_logger();
    test_candidate_reset_term(MessageType::MsgHeartbeat, &l)
}

#[test]
fn test_candidate_reset_term_msg_append() {
    let l = default_logger();
    test_candidate_reset_term(MessageType::MsgAppend, &l)
}

// test_candidate_reset_term tests when a candidate receives a
// MsgHeartbeat or MsgAppend from leader, "step" resets the term
// with leader's and reverts back to follower.
fn test_candidate_reset_term(message_type: MessageType, l: &Logger) {
    let a = new_test_raft(1, vec![1, 2, 3], 10, 1, new_storage(), &l);
    let b = new_test_raft(2, vec![1, 2, 3], 10, 1, new_storage(), &l);
    let c = new_test_raft(3, vec![1, 2, 3], 10, 1, new_storage(), &l);

    let mut nt = Network::new(vec![Some(a), Some(b), Some(c)], &l);

    nt.send(vec![new_message(1, 1, MessageType::MsgHup, 0)]);

    assert_eq!(nt.peers[&1].state, StateRole::Leader);
    assert_eq!(nt.peers[&2].state, StateRole::Follower);
    assert_eq!(nt.peers[&3].state, StateRole::Follower);

    // isolate 3 and increase term in rest
    nt.isolate(3);
    nt.send(vec![new_message(2, 2, MessageType::MsgHup, 0)]);
    nt.send(vec![new_message(1, 1, MessageType::MsgHup, 0)]);

    assert_eq!(nt.peers[&1].state, StateRole::Leader);
    assert_eq!(nt.peers[&2].state, StateRole::Follower);
    assert_eq!(nt.peers[&3].state, StateRole::Follower);

    // trigger campaign in isolated c
    nt.peers
        .get_mut(&3)
        .unwrap()
        .reset_randomized_election_timeout();
    let timeout = nt.peers[&3].randomized_election_timeout();
    for _ in 0..timeout {
        nt.peers.get_mut(&3).unwrap().tick();
    }

    assert_eq!(nt.peers[&3].state, StateRole::Candidate);

    nt.recover();

    // leader sends to isolated candidate
    // and expects candidate to revert to follower
    let mut msg = new_message(1, 3, message_type, 0);
    msg.term = nt.peers[&1].term;
    nt.send(vec![msg]);

    assert_eq!(nt.peers[&3].state, StateRole::Follower);

    // follower c term is reset with leader's
    assert_eq!(
        nt.peers[&3].term, nt.peers[&1].term,
        "follower term expected same term as leader's {}, got {}",
        nt.peers[&1].term, nt.peers[&3].term,
    )
}

#[test]
fn test_leader_stepdown_when_quorum_active() {
    let l = default_logger();
    let mut sm = new_test_raft(1, vec![1, 2, 3], 5, 1, new_storage(), &l);
    sm.check_quorum = true;
    sm.become_candidate();
    sm.become_leader();

    for _ in 0..=sm.election_timeout() {
        let mut m = new_message(2, 0, MessageType::MsgHeartbeatResponse, 0);
        m.term = sm.term;
        sm.step(m).expect("");
        sm.tick();
    }

    assert_eq!(sm.state, StateRole::Leader);
}

#[test]
fn test_leader_stepdown_when_quorum_lost() {
    let l = default_logger();
    let mut sm = new_test_raft(1, vec![1, 2, 3], 5, 1, new_storage(), &l);

    sm.check_quorum = true;

    sm.become_candidate();
    sm.become_leader();

    for _ in 0..=sm.election_timeout() {
        sm.tick();
    }

    assert_eq!(sm.state, StateRole::Follower);
}

#[test]
fn test_leader_superseding_with_check_quorum() {
    let l = default_logger();
    let mut a = new_test_raft(1, vec![1, 2, 3], 10, 1, new_storage(), &l);
    let mut b = new_test_raft(2, vec![1, 2, 3], 10, 1, new_storage(), &l);
    let mut c = new_test_raft(3, vec![1, 2, 3], 10, 1, new_storage(), &l);

    a.check_quorum = true;
    b.check_quorum = true;
    c.check_quorum = true;

    let mut nt = Network::new(vec![Some(a), Some(b), Some(c)], &l);

    let b_election_timeout = nt.peers[&2].election_timeout();

    // prevent campaigning from b
    nt.peers
        .get_mut(&2)
        .unwrap()
        .set_randomized_election_timeout(b_election_timeout + 1);
    for _ in 0..b_election_timeout {
        nt.peers.get_mut(&2).unwrap().tick();
    }
    nt.send(vec![new_message(1, 1, MessageType::MsgHup, 0)]);

    assert_eq!(nt.peers[&1].state, StateRole::Leader);
    assert_eq!(nt.peers[&3].state, StateRole::Follower);

    nt.send(vec![new_message(3, 3, MessageType::MsgHup, 0)]);

    // Peer b rejected c's vote since its electionElapsed had not reached to electionTimeout
    assert_eq!(nt.peers[&3].state, StateRole::Candidate);

    // Letting b's electionElapsed reach to electionTimeout
    for _ in 0..b_election_timeout {
        nt.peers.get_mut(&2).unwrap().tick();
    }
    nt.send(vec![new_message(3, 3, MessageType::MsgHup, 0)]);
    assert_eq!(nt.peers[&3].state, StateRole::Leader);
}

#[test]
fn test_leader_election_with_check_quorum() {
    let l = default_logger();
    let mut a = new_test_raft(1, vec![1, 2, 3], 10, 1, new_storage(), &l);
    let mut b = new_test_raft(2, vec![1, 2, 3], 10, 1, new_storage(), &l);
    let mut c = new_test_raft(3, vec![1, 2, 3], 10, 1, new_storage(), &l);

    a.check_quorum = true;
    b.check_quorum = true;
    c.check_quorum = true;

    let mut nt = Network::new(vec![Some(a), Some(b), Some(c)], &l);

    // we can not let system choosing the value of randomizedElectionTimeout
    // otherwise it will introduce some uncertainty into this test case
    // we need to ensure randomizedElectionTimeout > electionTimeout here
    let a_election_timeout = nt.peers[&1].election_timeout();
    let b_election_timeout = nt.peers[&2].election_timeout();
    nt.peers
        .get_mut(&1)
        .unwrap()
        .set_randomized_election_timeout(a_election_timeout + 1);
    nt.peers
        .get_mut(&2)
        .unwrap()
        .set_randomized_election_timeout(b_election_timeout + 2);

    // Immediately after creation, votes are cast regardless of the election timeout

    nt.send(vec![new_message(1, 1, MessageType::MsgHup, 0)]);

    assert_eq!(nt.peers[&1].state, StateRole::Leader);
    assert_eq!(nt.peers[&3].state, StateRole::Follower);

    // need to reset randomizedElectionTimeout larger than electionTimeout again,
    // because the value might be reset to electionTimeout since the last state changes
    let a_election_timeout = nt.peers[&1].election_timeout();
    let b_election_timeout = nt.peers[&2].election_timeout();
    nt.peers
        .get_mut(&1)
        .unwrap()
        .set_randomized_election_timeout(a_election_timeout + 1);
    nt.peers
        .get_mut(&2)
        .unwrap()
        .set_randomized_election_timeout(b_election_timeout + 2);

    for _ in 0..a_election_timeout {
        nt.peers.get_mut(&1).unwrap().tick();
    }
    for _ in 0..b_election_timeout {
        nt.peers.get_mut(&2).unwrap().tick();
    }
    nt.send(vec![new_message(3, 3, MessageType::MsgHup, 0)]);

    assert_eq!(nt.peers[&1].state, StateRole::Follower);
    assert_eq!(nt.peers[&3].state, StateRole::Leader);
}

// test_free_stuck_candidate_with_check_quorum ensures that a candidate with a higher term
// can disrupt the leader even if the leader still "officially" holds the lease, The
// leader is expected to step down and adopt the candidate's term
#[test]
fn test_free_stuck_candidate_with_check_quorum() {
    let l = default_logger();
    let mut a = new_test_raft(1, vec![1, 2, 3], 10, 1, new_storage(), &l);
    let mut b = new_test_raft(2, vec![1, 2, 3], 10, 1, new_storage(), &l);
    let mut c = new_test_raft(3, vec![1, 2, 3], 10, 1, new_storage(), &l);

    a.check_quorum = true;
    b.check_quorum = true;
    c.check_quorum = true;

    let mut nt = Network::new(vec![Some(a), Some(b), Some(c)], &l);

    // we can not let system choosing the value of randomizedElectionTimeout
    // otherwise it will introduce some uncertainty into this test case
    // we need to ensure randomizedElectionTimeout > electionTimeout here
    let b_election_timeout = nt.peers[&2].election_timeout();
    nt.peers
        .get_mut(&2)
        .unwrap()
        .set_randomized_election_timeout(b_election_timeout + 1);

    for _ in 0..b_election_timeout {
        nt.peers.get_mut(&2).unwrap().tick();
    }
    nt.send(vec![new_message(1, 1, MessageType::MsgHup, 0)]);
    nt.isolate(1);
    nt.send(vec![new_message(3, 3, MessageType::MsgHup, 0)]);

    assert_eq!(nt.peers[&2].state, StateRole::Follower);
    assert_eq!(nt.peers[&3].state, StateRole::Candidate);
    assert_eq!(nt.peers[&3].term, &nt.peers[&2].term + 1);

    // Vote again for safety
    nt.send(vec![new_message(3, 3, MessageType::MsgHup, 0)]);

    assert_eq!(nt.peers[&2].state, StateRole::Follower);
    assert_eq!(nt.peers[&3].state, StateRole::Candidate);
    assert_eq!(nt.peers[&3].term, &nt.peers[&2].term + 2);

    nt.recover();
    let mut msg = new_message(1, 3, MessageType::MsgHeartbeat, 0);
    msg.term = nt.peers[&1].term;
    nt.send(vec![msg]);

    // Disrupt the leader so that the stuck peer is freed
    assert_eq!(nt.peers[&1].state, StateRole::Follower);
    assert_eq!(nt.peers[&3].term, nt.peers[&1].term);

    // Vote again, should become leader this time
    nt.send(vec![new_message(3, 3, MessageType::MsgHup, 0)]);
    assert_eq!(nt.peers[&3].state, StateRole::Leader);
}

#[test]
fn test_non_promotable_voter_which_check_quorum() {
    let l = default_logger();
    let mut a = new_test_raft(1, vec![1, 2], 10, 1, new_storage(), &l);
    let mut b = new_test_raft(2, vec![1, 2], 10, 1, new_storage(), &l);

    a.check_quorum = true;
    b.check_quorum = true;

    let mut nt = Network::new(vec![Some(a), Some(b)], &l);

    // we can not let system choosing the value of randomizedElectionTimeout
    // otherwise it will introduce some uncertainty into this test case
    // we need to ensure randomizedElectionTimeout > electionTimeout here
    let b_election_timeout = nt.peers[&2].election_timeout();
    nt.peers
        .get_mut(&2)
        .unwrap()
        .set_randomized_election_timeout(b_election_timeout + 1);

    nt.peers.get_mut(&2).unwrap().remove_node(2).unwrap();
    assert!(!nt.peers[&2].promotable());

    for _ in 0..b_election_timeout {
        nt.peers.get_mut(&2).unwrap().tick();
    }
    nt.send(vec![new_message(1, 1, MessageType::MsgHup, 0)]);

    assert_eq!(nt.peers[&1].state, StateRole::Leader);
    assert_eq!(nt.peers[&2].state, StateRole::Follower);
    assert_eq!(nt.peers[&2].leader_id, 1);
}

/// `test_disruptive_follower` tests isolated follower,
/// with slow network incoming from leader, election times out
/// to become a candidate with an increased term. Then, the
/// candiate's response to late leader heartbeat forces the leader
/// to step down.
#[test]
fn test_disruptive_follower() {
    let l = default_logger();
    let mut n1 = new_test_raft(1, vec![1, 2, 3], 10, 1, new_storage(), &l);
    let mut n2 = new_test_raft(2, vec![1, 2, 3], 10, 1, new_storage(), &l);
    let mut n3 = new_test_raft(3, vec![1, 2, 3], 10, 1, new_storage(), &l);

    n1.check_quorum = true;
    n2.check_quorum = true;
    n3.check_quorum = true;

    n1.become_follower(1, INVALID_ID);
    n2.become_follower(1, INVALID_ID);
    n3.become_follower(1, INVALID_ID);

    let mut nt = Network::new(vec![Some(n1), Some(n2), Some(n3)], &l);
    nt.send(vec![new_message(1, 1, MessageType::MsgHup, 0)]);

    // check state
    assert_eq!(nt.peers[&1].state, StateRole::Leader);
    assert_eq!(nt.peers[&2].state, StateRole::Follower);
    assert_eq!(nt.peers[&3].state, StateRole::Follower);

    // etcd server "advanceTicksForElection" on restart;
    // this is to expedite campaign trigger when given larger
    // election timeouts (e.g. multi-datacenter deploy)
    // Or leader messages are being delayed while ticks elapse
    let timeout = nt.peers[&3].election_timeout();
    nt.peers
        .get_mut(&3)
        .unwrap()
        .set_randomized_election_timeout(timeout + 2);
    let timeout = nt.peers[&3].randomized_election_timeout();
    for _ in 0..timeout - 1 {
        nt.peers.get_mut(&3).unwrap().tick();
    }

    // ideally, before last election tick elapses,
    // the follower n3 receives "pb.MsgApp" or "pb.MsgHeartbeat"
    // from leader n1, and then resets its "electionElapsed"
    // however, last tick may elapse before receiving any
    // messages from leader, thus triggering campaign
    nt.peers.get_mut(&3).unwrap().tick();

    // n1 is still leader yet
    // while its heartbeat to candidate n3 is being delayed
    // check state
    assert_eq!(nt.peers[&1].state, StateRole::Leader);
    assert_eq!(nt.peers[&2].state, StateRole::Follower);
    assert_eq!(nt.peers[&3].state, StateRole::Candidate);

    // check term
    // n1.Term == 2
    // n2.Term == 2
    // n3.Term == 3
    assert_eq!(nt.peers[&1].term, 2);
    assert_eq!(nt.peers[&2].term, 2);
    assert_eq!(nt.peers[&3].term, 3);

    // while outgoing vote requests are still queued in n3,
    // leader heartbeat finally arrives at candidate n3
    // however, due to delayed network from leader, leader
    // heartbeat was sent with lower term than candidate's
    let mut msg = new_message(1, 3, MessageType::MsgHeartbeat, 0);
    msg.term = nt.peers[&1].term;
    nt.send(vec![msg]);

    // then candidate n3 responds with "pb.MsgAppResp" of higher term
    // and leader steps down from a message with higher term
    // this is to disrupt the current leader, so that candidate
    // with higher term can be freed with following election

    // check state
    assert_eq!(nt.peers[&1].state, StateRole::Follower);
    assert_eq!(nt.peers[&2].state, StateRole::Follower);
    assert_eq!(nt.peers[&3].state, StateRole::Candidate);

    // check term
    // n1.Term == 3
    // n2.Term == 2
    // n3.Term == 3
    assert_eq!(nt.peers[&1].term, 3);
    assert_eq!(nt.peers[&2].term, 2);
    assert_eq!(nt.peers[&3].term, 3);
}

/// `test_disruptive_follower_pre_vote` tests isolated follower,
/// with slow network incoming from leader, election times out
/// to become a pre-candidate with less log than current leader.
/// Then pre-vote phase prevents this isolated node from forcing
/// current leader to step down, thus less disruptions.
#[test]
fn test_disruptive_follower_pre_vote() {
    let l = default_logger();
    let mut n1 = new_test_raft_with_prevote(1, vec![1, 2, 3], 10, 1, new_storage(), true, &l);
    let mut n2 = new_test_raft_with_prevote(2, vec![1, 2, 3], 10, 1, new_storage(), true, &l);
    let mut n3 = new_test_raft_with_prevote(3, vec![1, 2, 3], 10, 1, new_storage(), true, &l);

    n1.check_quorum = true;
    n2.check_quorum = true;
    n3.check_quorum = true;

    n1.become_follower(1, INVALID_ID);
    n2.become_follower(1, INVALID_ID);
    n3.become_follower(1, INVALID_ID);

    let mut nt = Network::new(vec![Some(n1), Some(n2), Some(n3)], &l);
    nt.send(vec![new_message(1, 1, MessageType::MsgHup, 0)]);

    // check state
    assert_eq!(nt.peers[&1].state, StateRole::Leader);
    assert_eq!(nt.peers[&2].state, StateRole::Follower);
    assert_eq!(nt.peers[&3].state, StateRole::Follower);

    nt.isolate(3);
    nt.send(vec![new_message(1, 1, MessageType::MsgPropose, 1)]);
    nt.send(vec![new_message(1, 1, MessageType::MsgPropose, 1)]);
    nt.send(vec![new_message(1, 1, MessageType::MsgPropose, 1)]);

    nt.recover();
    nt.send(vec![new_message(3, 3, MessageType::MsgHup, 0)]);

    // check state
    assert_eq!(nt.peers[&1].state, StateRole::Leader);
    assert_eq!(nt.peers[&2].state, StateRole::Follower);
    assert_eq!(nt.peers[&3].state, StateRole::PreCandidate);

    // check term
    // n1.Term == 2
    // n2.Term == 2
    // n3.Term == 2
    assert_eq!(nt.peers[&1].term, 2);
    assert_eq!(nt.peers[&2].term, 2);
    assert_eq!(nt.peers[&3].term, 2);

    // delayed leader heartbeat does not force current leader to step down
    let mut msg = new_message(1, 3, MessageType::MsgHeartbeat, 0);
    msg.term = nt.peers[&1].term;
    nt.send(vec![msg]);
    assert_eq!(nt.peers[&1].state, StateRole::Leader);
}

#[test]
fn test_read_only_option_safe() {
    let l = default_logger();
    let a = new_test_raft(1, vec![1, 2, 3], 10, 1, new_storage(), &l);
    let b = new_test_raft(2, vec![1, 2, 3], 10, 1, new_storage(), &l);
    let c = new_test_raft(3, vec![1, 2, 3], 10, 1, new_storage(), &l);

    let mut nt = Network::new(vec![Some(a), Some(b), Some(c)], &l);

    // we can not let system choose the value of randomizedElectionTimeout
    // otherwise it will introduce some uncertainty into this test case
    // we need to ensure randomizedElectionTimeout > electionTimeout here
    let b_election_timeout = nt.peers[&2].election_timeout();
    nt.peers
        .get_mut(&2)
        .unwrap()
        .set_randomized_election_timeout(b_election_timeout + 1);

    for _ in 0..b_election_timeout {
        nt.peers.get_mut(&2).unwrap().tick();
    }
    nt.send(vec![new_message(1, 1, MessageType::MsgHup, 0)]);

    assert_eq!(nt.peers[&1].state, StateRole::Leader);

    let mut tests = vec![
        (1, 10, 12, vec!["ctx1", "ctx11"], false),
        (2, 10, 22, vec!["ctx2", "ctx22"], false),
        (3, 10, 32, vec!["ctx3", "ctx33"], false),
        (1, 10, 42, vec!["ctx4", "ctx44"], true),
        (2, 10, 52, vec!["ctx5", "ctx55"], true),
        (3, 10, 62, vec!["ctx6", "ctx66"], true),
    ];

    for (i, (id, proposals, wri, wctx, pending)) in tests.drain(..).enumerate() {
        for _ in 0..proposals {
            nt.send(vec![new_message(1, 1, MessageType::MsgPropose, 1)]);
        }

        let msg1 = new_message_with_entries(
            id,
            id,
            MessageType::MsgReadIndex,
            vec![new_entry(0, 0, Some(wctx[0]))],
        );
        let msg2 = new_message_with_entries(
            id,
            id,
            MessageType::MsgReadIndex,
            vec![new_entry(0, 0, Some(wctx[1]))],
        );

        // `pending` indicates that a `ReadIndex` request will not get through quorum checking immediately
        // so that it remains in the `read_index_queue`
        if pending {
            // drop MsgHeartbeatResponse here to prevent leader handling pending ReadIndex request per round
            nt.ignore(MessageType::MsgHeartbeatResponse);
            nt.send(vec![msg1.clone(), msg1.clone(), msg2.clone()]);
            nt.recover();
            // send a ReadIndex request with the last ctx to notify leader to handle pending read requests
            nt.send(vec![msg2.clone()]);
        } else {
            nt.send(vec![msg1.clone(), msg1.clone(), msg2.clone()]);
        }

        let read_states: Vec<ReadState> = nt
            .peers
            .get_mut(&id)
            .unwrap()
            .read_states
            .drain(..)
            .collect();
        if read_states.is_empty() {
            panic!("#{}: read_states is empty, want non-empty", i);
        }
        assert_eq!(read_states.len(), wctx.len());
        for (rs, wctx) in read_states.iter().zip(wctx) {
            if rs.index != wri {
                panic!("#{}: read_index = {}, want {}", i, rs.index, wri)
            }
            let ctx_bytes = wctx.as_bytes().to_vec();
            if rs.request_ctx != ctx_bytes {
                panic!(
                    "#{}: request_ctx = {:?}, want {:?}",
                    i, rs.request_ctx, ctx_bytes
                )
            }
        }
    }
}

#[test]
fn test_read_only_with_learner() {
    let l = default_logger();
    let a = new_test_learner_raft(1, vec![1], vec![2], 10, 1, new_storage(), &l);
    let b = new_test_learner_raft(2, vec![1], vec![2], 10, 1, new_storage(), &l);

    let mut nt = Network::new(vec![Some(a), Some(b)], &l);

    // we can not let system choose the value of randomizedElectionTimeout
    // otherwise it will introduce some uncertainty into this test case
    // we need to ensure randomizedElectionTimeout > electionTimeout here
    let b_election_timeout = nt.peers[&2].election_timeout();
    nt.peers
        .get_mut(&2)
        .unwrap()
        .set_randomized_election_timeout(b_election_timeout + 1);

    for _ in 0..b_election_timeout {
        nt.peers.get_mut(&2).unwrap().tick();
    }
    nt.send(vec![new_message(1, 1, MessageType::MsgHup, 0)]);

    assert_eq!(nt.peers[&1].state, StateRole::Leader);
    assert_eq!(nt.peers[&2].state, StateRole::Follower);

    let mut tests = vec![
        (1, 10, 12, "ctx1"),
        (2, 10, 22, "ctx2"),
        (1, 10, 32, "ctx3"),
        (2, 10, 42, "ctx4"),
    ];

    for (i, (id, proposals, wri, wctx)) in tests.drain(..).enumerate() {
        for _ in 0..proposals {
            nt.send(vec![new_message(1, 1, MessageType::MsgPropose, 1)]);
        }

        let e = new_entry(0, 0, Some(wctx));
        nt.send(vec![new_message_with_entries(
            id,
            id,
            MessageType::MsgReadIndex,
            vec![e],
        )]);

        let read_states: Vec<ReadState> = nt
            .peers
            .get_mut(&id)
            .unwrap()
            .read_states
            .drain(..)
            .collect();
        assert_eq!(
            read_states.is_empty(),
            false,
            "#{}: read_states is empty, want non-empty",
            i
        );
        let rs = &read_states[0];
        assert_eq!(
            rs.index, wri,
            "#{}: read_index = {}, want {}",
            i, rs.index, wri
        );
        let vec_wctx = wctx.as_bytes().to_vec();
        assert_eq!(
            rs.request_ctx, vec_wctx,
            "#{}: request_ctx = {:?}, want {:?}",
            i, rs.request_ctx, vec_wctx
        );
    }
}

#[test]
fn test_read_only_option_lease() {
    let l = default_logger();
    let mut a = new_test_raft(1, vec![1, 2, 3], 10, 1, new_storage(), &l);
    let mut b = new_test_raft(2, vec![1, 2, 3], 10, 1, new_storage(), &l);
    let mut c = new_test_raft(3, vec![1, 2, 3], 10, 1, new_storage(), &l);
    a.read_only.option = ReadOnlyOption::LeaseBased;
    b.read_only.option = ReadOnlyOption::LeaseBased;
    c.read_only.option = ReadOnlyOption::LeaseBased;
    a.check_quorum = true;
    b.check_quorum = true;
    c.check_quorum = true;

    let mut nt = Network::new(vec![Some(a), Some(b), Some(c)], &l);

    // we can not let system choose the value of randomizedElectionTimeout
    // otherwise it will introduce some uncertainty into this test case
    // we need to ensure randomizedElectionTimeout > electionTimeout here
    let b_election_timeout = nt.peers[&2].election_timeout();
    nt.peers
        .get_mut(&2)
        .unwrap()
        .set_randomized_election_timeout(b_election_timeout + 1);

    for _ in 0..b_election_timeout {
        nt.peers.get_mut(&2).unwrap().tick();
    }
    nt.send(vec![new_message(1, 1, MessageType::MsgHup, 0)]);

    assert_eq!(nt.peers[&1].state, StateRole::Leader);

    let mut tests = vec![
        (1, 10, 12, "ctx1"),
        (2, 10, 22, "ctx2"),
        (3, 10, 32, "ctx3"),
        (1, 10, 42, "ctx4"),
        (2, 10, 52, "ctx5"),
        (3, 10, 62, "ctx6"),
    ];

    for (i, (id, proposals, wri, wctx)) in tests.drain(..).enumerate() {
        for _ in 0..proposals {
            nt.send(vec![new_message(1, 1, MessageType::MsgPropose, 1)]);
        }

        let e = new_entry(0, 0, Some(wctx));
        nt.send(vec![new_message_with_entries(
            id,
            id,
            MessageType::MsgReadIndex,
            vec![e],
        )]);

        let read_states: Vec<ReadState> = nt
            .peers
            .get_mut(&id)
            .unwrap()
            .read_states
            .drain(..)
            .collect();
        if read_states.is_empty() {
            panic!("#{}: read_states is empty, want non-empty", i);
        }
        let rs = &read_states[0];
        if rs.index != wri {
            panic!("#{}: read_index = {}, want {}", i, rs.index, wri);
        }
        let vec_wctx = wctx.as_bytes().to_vec();
        if rs.request_ctx != vec_wctx {
            panic!(
                "#{}: request_ctx = {:?}, want {:?}",
                i, rs.request_ctx, vec_wctx
            );
        }
    }
}

#[test]
fn test_read_only_option_lease_without_check_quorum() {
    let l = default_logger();
    let mut a = new_test_raft(1, vec![1, 2, 3], 10, 1, new_storage(), &l);
    let mut b = new_test_raft(2, vec![1, 2, 3], 10, 1, new_storage(), &l);
    let mut c = new_test_raft(3, vec![1, 2, 3], 10, 1, new_storage(), &l);
    a.read_only.option = ReadOnlyOption::LeaseBased;
    b.read_only.option = ReadOnlyOption::LeaseBased;
    c.read_only.option = ReadOnlyOption::LeaseBased;

    let mut nt = Network::new(vec![Some(a), Some(b), Some(c)], &l);
    nt.send(vec![new_message(1, 1, MessageType::MsgHup, 0)]);

    let ctx = "ctx1";
    let e = new_entry(0, 0, Some(ctx));
    nt.send(vec![new_message_with_entries(
        2,
        2,
        MessageType::MsgReadIndex,
        vec![e],
    )]);

    let read_states = &nt.peers[&2].read_states;
    assert!(!read_states.is_empty());
    let rs = &read_states[0];
    assert_eq!(rs.index, 2);
    let vec_ctx = ctx.as_bytes().to_vec();
    assert_eq!(rs.request_ctx, vec_ctx);
}

// `test_read_only_for_new_leader` ensures that a leader only accepts MsgReadIndex message
// when it commits at least one log entry at it term.
#[test]
fn test_read_only_for_new_leader() {
    let l = default_logger();
    let heartbeat_ticks = 1;
    let node_configs = vec![(1, 2, 2, 1), (2, 3, 3, 3), (3, 3, 3, 3)];
    let mut peers = vec![];
    for (id, committed, applied, compact_index) in node_configs {
        let mut cfg = new_test_config(id, 10, heartbeat_ticks);
        cfg.applied = applied;
        let storage = MemStorage::new_with_conf_state((vec![1, 2, 3], vec![]));
        let entries = vec![empty_entry(1, 2), empty_entry(1, 3)];
        storage.wl().append(&entries).unwrap();
        let mut hs = HardState::default();
        hs.term = 1;
        hs.commit = committed;
        storage.wl().set_hardstate(hs);
        if compact_index != 0 {
            storage.wl().compact(compact_index).unwrap();
        }
        let i = new_test_raft_with_config(&cfg, storage, &l);
        peers.push(Some(i));
    }
    let mut nt = Network::new(peers, &l);

    // Drop MsgAppend to forbid peer 1 to commit any log entry at its term
    // after it becomes leader.
    nt.ignore(MessageType::MsgAppend);
    // Force peer 1 to become leader
    nt.send(vec![new_message(1, 1, MessageType::MsgHup, 0)]);
    assert_eq!(nt.peers[&1].state, StateRole::Leader);

    // Ensure peer 1 drops read only request.
    let windex = 5;
    let wctx = "ctx";
    nt.send(vec![new_message_with_entries(
        1,
        1,
        MessageType::MsgReadIndex,
        vec![new_entry(0, 0, Some(wctx))],
    )]);
    assert_eq!(nt.peers[&1].read_states.len(), 0);

    nt.recover();

    // Force peer 1 to commit a log entry at its term.
    for _ in 0..heartbeat_ticks {
        nt.peers.get_mut(&1).unwrap().tick();
    }
    nt.send(vec![new_message(1, 1, MessageType::MsgPropose, 1)]);
    assert_eq!(nt.peers[&1].raft_log.committed, 5);
    assert_eq!(
        nt.peers[&1]
            .raft_log
            .term(nt.peers[&1].raft_log.committed)
            .unwrap_or(0),
        nt.peers[&1].term
    );

    // Ensure peer 1 accepts read only request after it commits a entry at its term.
    nt.send(vec![new_message_with_entries(
        1,
        1,
        MessageType::MsgReadIndex,
        vec![new_entry(0, 0, Some(wctx))],
    )]);
    let read_states: Vec<ReadState> = nt
        .peers
        .get_mut(&1)
        .unwrap()
        .read_states
        .drain(..)
        .collect();
    assert_eq!(read_states.len(), 1);
    let rs = &read_states[0];
    assert_eq!(rs.index, windex);
    assert_eq!(rs.request_ctx, wctx.as_bytes().to_vec());
}

#[test]
fn test_leader_append_response() {
    let l = default_logger();
    // Initial progress: match = 0, next = 4 on followers.
    let mut tests = vec![
        // Stale resp; no replies.
        (4, true, 0, 4, 0, 0, 0),
        // Denied resp; decrease next and send probing message.
        (3, true, 0, 3, 1, 2, 1),
        // Accepted resp; leader commits to 3; broadcast with committed index.
        (3, false, 3, 5, 2, 3, 3),
        (0, false, 0, 4, 0, 0, 0),
    ];

    for (i, (index, reject, wmatch, wnext, wmsg_num, windex, wcommitted)) in
        tests.drain(..).enumerate()
    {
        // Initial raft logs: last index = 3, committed = 1.
        let store = MemStorage::new_with_conf_state((vec![1, 2, 3], vec![]));
        let ents = &[empty_entry(1, 2), empty_entry(2, 3)];
        store.wl().append(ents).unwrap();
        let mut sm = new_test_raft(1, vec![1, 2, 3], 10, 1, store, &l);

        // sm term is 2 after it becomes the leader.
        sm.become_candidate();
        sm.become_leader();

        sm.read_messages();
        let mut m = new_message(2, 0, MessageType::MsgAppendResponse, 0);
        m.index = index;
        m.term = sm.term;
        m.reject = reject;
        m.reject_hint = index;
        sm.step(m).expect("");

        if sm.prs().get(2).unwrap().matched != wmatch {
            panic!(
                "#{}: match = {}, want {}",
                i,
                sm.prs().get(2).unwrap().matched,
                wmatch
            );
        }
        if sm.prs().get(2).unwrap().next_idx != wnext {
            panic!(
                "#{}: next = {}, want {}",
                i,
                sm.prs().get(2).unwrap().next_idx,
                wnext
            );
        }

        let mut msgs = sm.read_messages();
        if msgs.len() != wmsg_num {
            panic!("#{} msg_num = {}, want {}", i, msgs.len(), wmsg_num);
        }
        for (j, msg) in msgs.drain(..).enumerate() {
            if msg.index != windex {
                panic!("#{}.{} index = {}, want {}", i, j, msg.index, windex);
            }
            if msg.commit != wcommitted {
                panic!("#{}.{} commit = {}, want {}", i, j, msg.commit, wcommitted);
            }
        }
    }
}

// When the leader receives a heartbeat tick, it should
// send a MsgApp with m.Index = 0, m.LogTerm=0 and empty entries.
#[test]
fn test_bcast_beat() {
    let l = default_logger();
    let store = new_storage();
    let mut sm = new_test_raft(1, vec![1, 2, 3], 10, 1, store, &l);

    // make a state machine with log.offset = 1000
    let offset = 1000u64;
    let s = new_snapshot(offset, 1, vec![1, 2, 3]);
    sm.restore(s.clone());
    sm.raft_log.store.wl().apply_snapshot(s).unwrap();

    sm.become_candidate();
    sm.become_leader();
    for i in 0..10 {
        sm.append_entry(&mut [empty_entry(0, i as u64 + 1)]);
    }
    // slow follower
    let mut_pr = |sm: &mut Interface, n, matched, next_idx| {
        let m = sm.mut_prs().get_mut(n).unwrap();
        m.matched = matched;
        m.next_idx = next_idx;
    };
    // slow follower
    mut_pr(&mut sm, 2, 5, 6);
    // normal follower
    let last_index = sm.raft_log.last_index();
    mut_pr(&mut sm, 3, last_index, last_index + 1);

    sm.step(new_message(0, 0, MessageType::MsgBeat, 0))
        .expect("");
    let mut msgs = sm.read_messages();
    assert_eq!(msgs.len(), 2);

    let mut want_commit_map = HashMap::new();
    want_commit_map.insert(
        2,
        cmp::min(sm.raft_log.committed, sm.prs().get(2).unwrap().matched),
    );
    want_commit_map.insert(
        3,
        cmp::min(sm.raft_log.committed, sm.prs().get(3).unwrap().matched),
    );
    for (i, m) in msgs.drain(..).enumerate() {
        if m.get_msg_type() != MessageType::MsgHeartbeat {
            panic!(
                "#{}: type = {:?}, want = {:?}",
                i,
                m.get_msg_type(),
                MessageType::MsgHeartbeat
            );
        }
        if m.index != 0 {
            panic!("#{}: prev_index = {}, want {}", i, m.index, 0);
        }
        if m.log_term != 0 {
            panic!("#{}: prev_term = {}, want {}", i, m.log_term, 0);
        }
        if want_commit_map[&m.to] == 0 {
            panic!("#{}: unexpected to {}", i, m.to)
        } else {
            if m.commit != want_commit_map[&m.to] {
                panic!(
                    "#{}: commit = {}, want {}",
                    i, m.commit, want_commit_map[&m.to]
                );
            }
            want_commit_map.remove(&m.to);
        }
        if !m.entries.is_empty() {
            panic!("#{}: entries count = {}, want 0", i, m.entries.len());
        }
    }
}

// tests the output of the statemachine when receiving MsgBeat
#[test]
fn test_recv_msg_beat() {
    let l = default_logger();
    let mut tests = vec![
        (StateRole::Leader, 2),
        // candidate and follower should ignore MsgBeat
        (StateRole::Candidate, 0),
        (StateRole::Follower, 0),
    ];

    for (i, (state, w_msg)) in tests.drain(..).enumerate() {
        let store = MemStorage::new_with_conf_state((vec![1, 2, 3], vec![]));
        let ents = &[empty_entry(1, 2), empty_entry(1, 3)];
        store.wl().append(ents).unwrap();

        let mut sm = new_test_raft(1, vec![1, 2, 3], 10, 1, store, &l);
        sm.state = state;
        sm.step(new_message(1, 1, MessageType::MsgBeat, 0))
            .expect("");

        let msgs = sm.read_messages();
        if msgs.len() != w_msg {
            panic!("#{}: msg count = {}, want {}", i, msgs.len(), w_msg);
        }
        for m in msgs {
            if m.get_msg_type() != MessageType::MsgHeartbeat {
                panic!(
                    "#{}: msg.type = {:?}, want {:?}",
                    i,
                    m.get_msg_type(),
                    MessageType::MsgHeartbeat
                );
            }
        }
    }
}

#[test]
fn test_leader_increase_next() {
    let l = default_logger();
    let previous_ents = vec![empty_entry(1, 2), empty_entry(1, 3), empty_entry(1, 4)];
    let mut tests = vec![
        // state replicate; optimistically increase next
        // previous entries + noop entry + propose + 2
        (
            ProgressState::Replicate,
            2,
            previous_ents.len() as u64 + 1 + 1 + 2,
        ),
        // state probe, not optimistically increase next
        (ProgressState::Probe, 2, 2),
    ];
    for (i, (state, next_idx, wnext)) in tests.drain(..).enumerate() {
        let mut sm = new_test_raft(1, vec![1, 2], 10, 1, new_storage(), &l);
        sm.raft_log.append(&previous_ents);
        sm.become_candidate();
        sm.become_leader();
        sm.mut_prs().get_mut(2).unwrap().state = state;
        sm.mut_prs().get_mut(2).unwrap().next_idx = next_idx;
        sm.step(new_message(1, 1, MessageType::MsgPropose, 1))
            .expect("");

        if sm.prs().get(2).unwrap().next_idx != wnext {
            panic!(
                "#{}: next = {}, want {}",
                i,
                sm.prs().get(2).unwrap().next_idx,
                wnext
            );
        }
    }
}

#[test]
fn test_send_append_for_progress_probe() {
    let l = default_logger();
    let mut r = new_test_raft(1, vec![1, 2], 10, 1, new_storage(), &l);
    r.become_candidate();
    r.become_leader();
    r.read_messages();
    // Because on index 1 there is a snapshot.
    r.mut_prs().get_mut(2).unwrap().maybe_update(2 - 1);
    r.mut_prs().get_mut(2).unwrap().become_probe();

    // each round is a heartbeat
    for i in 0..3 {
        if i == 0 {
            // we expect that raft will only send out one msgAPP on the first
            // loop. After that, the follower is paused until a heartbeat response is
            // received.
            r.append_entry(&mut [new_entry(0, 0, SOME_DATA)]);
            do_send_append(&mut r, 2);
            let msg = r.read_messages();
            assert_eq!(msg.len(), 1);
            assert_eq!(msg[0].index, 1);
        }

        assert!(r.prs().get(2).unwrap().paused);
        for _ in 0..10 {
            r.append_entry(&mut [new_entry(0, 0, SOME_DATA)]);
            do_send_append(&mut r, 2);
            assert_eq!(r.read_messages().len(), 0);
        }

        // do a heartbeat
        for _ in 0..r.heartbeat_timeout() {
            r.step(new_message(1, 1, MessageType::MsgBeat, 0))
                .expect("");
        }
        assert!(r.prs().get(2).unwrap().paused);

        // consume the heartbeat
        let msg = r.read_messages();
        assert_eq!(msg.len(), 1);
        assert_eq!(msg[0].get_msg_type(), MessageType::MsgHeartbeat);
    }

    // a heartbeat response will allow another message to be sent
    r.step(new_message(2, 1, MessageType::MsgHeartbeatResponse, 0))
        .expect("");
    let msg = r.read_messages();
    assert_eq!(msg.len(), 1);
    assert_eq!(msg[0].index, 1);
    assert!(r.prs().get(2).unwrap().paused);
}

#[test]
fn test_send_append_for_progress_replicate() {
    let l = default_logger();
    let mut r = new_test_raft(1, vec![1, 2], 10, 1, new_storage(), &l);
    r.become_candidate();
    r.become_leader();
    r.read_messages();
    // Suppose node 2 has received the snapshot, and becomes active.
    r.mut_prs().get_mut(2).unwrap().next_idx = 2;
    r.mut_prs().get_mut(2).unwrap().matched = 1;
    r.mut_prs().get_mut(2).unwrap().become_replicate();

    for _ in 0..10 {
        r.append_entry(&mut [new_entry(0, 0, SOME_DATA)]);
        do_send_append(&mut r, 2);
        assert_eq!(r.read_messages().len(), 1);
    }
}

#[test]
fn test_send_append_for_progress_snapshot() {
    let l = default_logger();
    let mut r = new_test_raft(1, vec![1, 2], 10, 1, new_storage(), &l);
    r.become_candidate();
    r.become_leader();
    r.read_messages();
    r.mut_prs().get_mut(2).unwrap().become_snapshot(10);

    for _ in 0..10 {
        r.append_entry(&mut [new_entry(0, 0, SOME_DATA)]);
        do_send_append(&mut r, 2);
        assert_eq!(r.read_messages().len(), 0);
    }
}

#[test]
fn test_recv_msg_unreachable() {
    let l = default_logger();
    let previous_ents = vec![empty_entry(1, 1), empty_entry(1, 2), empty_entry(1, 3)];
    let s = new_storage();
    s.wl().append(&previous_ents).unwrap();
    let mut r = new_test_raft(1, vec![1, 2], 10, 1, s, &l);
    r.become_candidate();
    r.become_leader();
    r.read_messages();
    // set node 2 to state replicate
    r.mut_prs().get_mut(2).unwrap().matched = 3;
    r.mut_prs().get_mut(2).unwrap().become_replicate();
    r.mut_prs().get_mut(2).unwrap().optimistic_update(5);

    r.step(new_message(2, 1, MessageType::MsgUnreachable, 0))
        .expect("");

    let peer_2 = r.prs().get(2).unwrap();
    assert_eq!(peer_2.state, ProgressState::Probe);
    assert_eq!(peer_2.matched + 1, peer_2.next_idx);
}

#[test]
fn test_restore() {
    let l = default_logger();
    // magic number
    let s = new_snapshot(11, 11, vec![1, 2, 3]);

    let mut sm = new_test_raft(1, vec![1, 2], 10, 1, new_storage(), &l);
    assert!(sm.restore(s.clone()));
    assert_eq!(sm.raft_log.last_index(), s.get_metadata().index);
    assert_eq!(
        sm.raft_log.term(s.get_metadata().index).unwrap(),
        s.get_metadata().term
    );
    assert_eq!(
        sm.prs().voter_ids(),
        s.get_metadata()
            .get_conf_state()
            .nodes
            .iter()
            .cloned()
            .collect::<HashSet<_>>(),
    );
    assert!(!sm.restore(s));
}

#[test]
fn test_restore_ignore_snapshot() {
    let l = default_logger();
    let previous_ents = vec![empty_entry(1, 1), empty_entry(1, 2), empty_entry(1, 3)];
    let commit = 1u64;
    let mut sm = new_test_raft(1, vec![], 10, 1, new_storage(), &l);
    sm.raft_log.append(&previous_ents);
    sm.raft_log.commit_to(commit);

    let mut s = new_snapshot(commit, 1, vec![1, 2]);

    // ingore snapshot
    assert!(!sm.restore(s.clone()));
    assert_eq!(sm.raft_log.committed, commit);

    // ignore snapshot and fast forward commit
    s.mut_metadata().index = commit + 1;
    assert!(!sm.restore(s));
    assert_eq!(sm.raft_log.committed, commit + 1);
}

#[test]
fn test_provide_snap() {
    let l = default_logger();
    // restore the state machine from a snapshot so it has a compacted log and a snapshot
    let s = new_snapshot(11, 11, vec![1, 2]); // magic number

    let mut sm = new_test_raft(1, vec![1], 10, 1, new_storage(), &l);
    sm.restore(s);

    sm.become_candidate();
    sm.become_leader();

    // force set the next of node 2, so that node 2 needs a snapshot
    sm.mut_prs().get_mut(2).unwrap().next_idx = sm.raft_log.first_index();
    let mut m = new_message(2, 1, MessageType::MsgAppendResponse, 0);
    m.index = sm.prs().get(2).unwrap().next_idx - 1;
    m.reject = true;
    sm.step(m).expect("");

    let msgs = sm.read_messages();
    assert_eq!(msgs.len(), 1);
    assert_eq!(msgs[0].get_msg_type(), MessageType::MsgSnapshot);
}

#[test]
fn test_ignore_providing_snapshot() {
    let l = default_logger();
    // restore the state machine from a snapshot so it has a compacted log and a snapshot
    let s = new_snapshot(11, 11, vec![1, 2]); // magic number
    let mut sm = new_test_raft(1, vec![1], 10, 1, new_storage(), &l);
    sm.restore(s);

    sm.become_candidate();
    sm.become_leader();

    // force set the next of node 2, so that node 2 needs a snapshot
    // change node 2 to be inactive, expect node 1 ignore sending snapshot to 2
    sm.mut_prs().get_mut(2).unwrap().next_idx = sm.raft_log.first_index() - 1;
    sm.mut_prs().get_mut(2).unwrap().recent_active = false;

    sm.step(new_message(1, 1, MessageType::MsgPropose, 1))
        .expect("");

    assert_eq!(sm.read_messages().len(), 0);
}

#[test]
fn test_restore_from_snap_msg() {
    let l = default_logger();
    let s = new_snapshot(11, 11, vec![1, 2]); // magic number
    let mut sm = new_test_raft(2, vec![1, 2], 10, 1, new_storage(), &l);
    let mut m = new_message(1, 0, MessageType::MsgSnapshot, 0);
    m.term = 2;
    m.set_snapshot(s);

    sm.step(m).expect("");

    assert_eq!(sm.leader_id, 1);

    // TODO: port the remaining if upstream completed this test.
}

#[test]
fn test_slow_node_restore() {
    let l = default_logger();
    let mut nt = Network::new(vec![None, None, None], &l);
    nt.send(vec![new_message(1, 1, MessageType::MsgHup, 0)]);

    nt.isolate(3);
    for _ in 0..100 {
        nt.send(vec![new_message(1, 1, MessageType::MsgPropose, 1)]);
    }
    next_ents(&mut nt.peers.get_mut(&1).unwrap(), &nt.storage[&1]);
    nt.storage[&1]
        .wl()
        .commit_to(nt.peers[&1].raft_log.applied)
        .unwrap();
    nt.storage[&1]
        .wl()
        .compact(nt.peers[&1].raft_log.applied)
        .unwrap();

    nt.recover();
    // send heartbeats so that the leader can learn everyone is active.
    // node 3 will only be considered as active when node 1 receives a reply from it.
    loop {
        nt.send(vec![new_message(1, 1, MessageType::MsgBeat, 0)]);
        if nt.peers[&1].prs().get(3).unwrap().recent_active {
            break;
        }
    }

    // trigger a snapshot
    nt.send(vec![new_message(1, 1, MessageType::MsgPropose, 1)]);

    // trigger a commit
    nt.send(vec![new_message(1, 1, MessageType::MsgPropose, 1)]);
    assert_eq!(
        nt.peers[&3].raft_log.committed,
        nt.peers[&1].raft_log.committed
    );
}

// test_step_config tests that when raft step msgProp in EntryConfChange type,
// it appends the entry to log and sets pendingConf to be true.
#[test]
fn test_step_config() {
    let l = default_logger();
    // a raft that cannot make progress
    let mut r = new_test_raft(1, vec![1, 2], 10, 1, new_storage(), &l);
    r.become_candidate();
    r.become_leader();
    let index = r.raft_log.last_index();
    let mut m = new_message(1, 1, MessageType::MsgPropose, 0);
    let mut e = Entry::default();
    e.set_entry_type(EntryType::EntryConfChange);
    m.mut_entries().push(e);
    r.step(m).expect("");
    assert_eq!(r.raft_log.last_index(), index + 1);
}

// test_step_ignore_config tests that if raft step the second msgProp in
// EntryConfChange type when the first one is uncommitted, the node will set
// the proposal to noop and keep its original state.
#[test]
fn test_step_ignore_config() {
    let l = default_logger();
    // a raft that cannot make progress
    let mut r = new_test_raft(1, vec![1, 2], 10, 1, new_storage(), &l);
    r.become_candidate();
    r.become_leader();
    assert!(!r.has_pending_conf());

    let last_index = r.raft_log.last_index();
    r.raft_log.commit_to(last_index);

    let mut m = new_message(1, 1, MessageType::MsgPropose, 0);
    let mut e = Entry::default();
    e.set_entry_type(EntryType::EntryConfChange);
    m.mut_entries().push(e);
    assert!(!r.has_pending_conf());
    r.step(m.clone()).expect("");
    assert!(r.has_pending_conf());
    let index = r.raft_log.last_index();
    let pending_conf_index = r.pending_conf_index;
    r.step(m.clone()).expect("");
    let mut we = empty_entry(2, 4);
    we.set_entry_type(EntryType::EntryNormal);
    let wents = vec![we];
    let entries = r.raft_log.entries(index + 1, None).expect("");
    assert_eq!(entries, wents);
    assert_eq!(r.pending_conf_index, pending_conf_index);
}

// test_new_leader_pending_config tests that new leader sets its pending_conf_index
// based on uncommitted entries.
#[test]
fn test_new_leader_pending_config() {
    let l = default_logger();
    let mut tests = vec![(false, 1), (true, 2)];
    for (i, (add_entry, wpending_index)) in tests.drain(..).enumerate() {
        let mut r = new_test_raft(1, vec![1, 2], 10, 1, new_storage(), &l);
        let mut e = Entry::default();
        if add_entry {
            e.set_entry_type(EntryType::EntryNormal);
            r.append_entry(&mut [e]);
        }
        r.become_candidate();
        r.become_leader();
        if r.pending_conf_index != wpending_index {
            panic!(
                "#{}: pending_conf_index = {}, want {}",
                i, r.pending_conf_index, wpending_index
            );
        }
        assert_eq!(r.has_pending_conf(), add_entry, "#{}: ", i);
    }
}

// test_add_node tests that add_node could update nodes correctly.
#[test]
fn test_add_node() -> Result<()> {
    let l = default_logger();
    let mut r = new_test_raft(1, vec![1], 10, 1, new_storage(), &l);
    r.add_node(2)?;
    assert_eq!(
        r.prs().voter_ids(),
        vec![1, 2].into_iter().collect::<HashSet<_>>()
    );

    Ok(())
}

#[test]
fn test_add_node_check_quorum() -> Result<()> {
    let l = default_logger();
    let mut r = new_test_raft(1, vec![1], 10, 1, new_storage(), &l);

    r.check_quorum = true;

    r.become_candidate();
    r.become_leader();

    for _ in 0..r.election_timeout() - 1 {
        r.tick();
    }

    r.add_node(2)?;

    // This tick will reach electionTimeout, which triggers a quorum check.
    r.tick();

    // Node 1 should still be the leader after a single tick.
    assert_eq!(r.state, StateRole::Leader);

    // After another electionTimeout ticks without hearing from node 2,
    // node 1 should step down.
    for _ in 0..r.election_timeout() {
        r.tick();
    }

    assert_eq!(r.state, StateRole::Follower);

    Ok(())
}

// test_remove_node tests that removeNode could update pendingConf, nodes and
// and removed list correctly.
#[test]
fn test_remove_node() -> Result<()> {
    let l = default_logger();
    let mut r = new_test_raft(1, vec![1, 2], 10, 1, new_storage(), &l);
    r.remove_node(2)?;
    assert_eq!(r.prs().voter_ids().iter().next().unwrap(), &1);
    // remove all nodes from cluster
    r.remove_node(1)?;
    assert!(r.prs().voter_ids().is_empty());

    Ok(())
}

#[test]
fn test_remove_node_itself() -> Result<()> {
    let l = default_logger().new(o!("test" => "remove_node_itself"));
    let mut n1 = new_test_learner_raft(1, vec![1], vec![2], 10, 1, new_storage(), &l);
    n1.remove_node(1)?;
    assert_eq!(n1.prs().learner_ids().iter().next().unwrap(), &2);
    assert!(n1.prs().voter_ids().is_empty());
    Ok(())
}

#[test]
fn test_promotable() {
    let l = default_logger();
    let id = 1u64;
    let mut tests = vec![
        (vec![1], true),
        (vec![1, 2, 3], true),
        (vec![], false),
        (vec![2, 3], false),
    ];
    for (i, (peers, wp)) in tests.drain(..).enumerate() {
        let r = new_test_raft(id, peers, 5, 1, new_storage(), &l);
        if r.promotable() != wp {
            panic!("#{}: promotable = {}, want {}", i, r.promotable(), wp);
        }
    }
}

#[test]
fn test_raft_nodes() {
    let l = default_logger();
    let mut tests = vec![
        (vec![1, 2, 3], vec![1, 2, 3]),
        (vec![3, 2, 1], vec![1, 2, 3]),
    ];
    for (i, (ids, wids)) in tests.drain(..).enumerate() {
        let r = new_test_raft(1, ids, 10, 1, new_storage(), &l);
        let voter_ids = r.prs().voter_ids();
        let wids = wids.into_iter().collect::<HashSet<_>>();
        if voter_ids != wids {
            panic!("#{}: nodes = {:?}, want {:?}", i, voter_ids, wids);
        }
    }
}

#[test]
fn test_campaign_while_leader() {
    let l = default_logger();
    test_campaign_while_leader_with_pre_vote(false, &l);
}

#[test]
fn test_pre_campaign_while_leader() {
    let l = default_logger();
    test_campaign_while_leader_with_pre_vote(true, &l);
}

fn test_campaign_while_leader_with_pre_vote(pre_vote: bool, l: &Logger) {
    let mut r = new_test_raft_with_prevote(1, vec![1], 5, 1, new_storage(), pre_vote, l);
    assert_eq!(r.state, StateRole::Follower);
    // We don't call campaign() directly because it comes after the check
    // for our current state.
    r.step(new_message(1, 1, MessageType::MsgHup, 0)).expect("");
    assert_eq!(r.state, StateRole::Leader);
    let term = r.term;
    r.step(new_message(1, 1, MessageType::MsgHup, 0)).expect("");
    assert_eq!(r.state, StateRole::Leader);
    assert_eq!(r.term, term);
}

// test_commit_after_remove_node verifies that pending commands can become
// committed when a config change reduces the quorum requirements.
#[test]
fn test_commit_after_remove_node() -> Result<()> {
    let l = default_logger();
    // Create a cluster with two nodes.
    let s = new_storage();
    let mut r = new_test_raft(1, vec![1, 2], 5, 1, s.clone(), &l);
    r.become_candidate();
    r.become_leader();

    // Must committ the new leader so that new configuration changes can be proposed.
    commit_noop_entry(&mut r, &s);

    // Begin to remove the second node.
    let mut m = new_message(0, 0, MessageType::MsgPropose, 0);
    let mut e = Entry::default();
    e.set_entry_type(EntryType::EntryConfChange);
    let mut cc = ConfChange::default();
    cc.set_change_type(ConfChangeType::RemoveNode);
    cc.node_id = 2;
    let ccdata = cc.write_to_bytes().unwrap();
    e.data = ccdata;
    m.mut_entries().push(e);
    r.step(m).expect("");

    // `RemoveNode` can be committed by only peer 1.
    let committed = r.raft_log.next_entries().unwrap();
    assert_eq!(committed.len(), 1);

    let last_msg = r.msgs.last().unwrap();
    assert_eq!(last_msg.commit, 3);
    let last_ent = last_msg.get_entries().last().unwrap();
    assert_eq!(last_ent.get_entry_type(), EntryType::EntryConfChange);
    assert_eq!(last_ent.index, 3);
    Ok(())
}

// test_leader_transfer_to_uptodate_node verifies transferring should succeed
// if the transferee has the most up-to-date log entries when transfer starts.
#[test]
fn test_leader_transfer_to_uptodate_node() {
    let l = default_logger();
    let mut nt = Network::new(vec![None, None, None], &l);
    nt.send(vec![new_message(1, 1, MessageType::MsgHup, 0)]);

    let lead_id = nt.peers[&1].leader_id;
    assert_eq!(lead_id, 1);

    // Transfer leadership to peer 2.
    nt.send(vec![new_message(2, 1, MessageType::MsgTransferLeader, 0)]);
    check_leader_transfer_state(&nt.peers[&1], StateRole::Follower, 2);

    // After some log replication, transfer leadership back to peer 1.
    nt.send(vec![new_message(1, 1, MessageType::MsgPropose, 1)]);
    nt.send(vec![new_message(1, 2, MessageType::MsgTransferLeader, 0)]);
    check_leader_transfer_state(&nt.peers[&1], StateRole::Leader, 1);
}

// test_leader_transfer_to_uptodate_node_from_follower verifies transferring should succeed
// if the transferee has the most up-to-date log entries when transfer starts.
// Not like test_leader_transfer_to_uptodate_node, where the leader transfer message
// is sent to the leader, in this test case every leader transfer message is sent
// to the follower.
#[test]
fn test_leader_transfer_to_uptodate_node_from_follower() {
    let l = default_logger();
    let mut nt = Network::new(vec![None, None, None], &l);
    nt.send(vec![new_message(1, 1, MessageType::MsgHup, 0)]);

    let lead_id = nt.peers[&1].leader_id;
    assert_eq!(lead_id, 1);

    // transfer leadership to peer 2.
    nt.send(vec![new_message(2, 2, MessageType::MsgTransferLeader, 0)]);
    check_leader_transfer_state(&nt.peers[&1], StateRole::Follower, 2);

    // After some log replication, transfer leadership back to peer 1.
    nt.send(vec![new_message(1, 1, MessageType::MsgPropose, 1)]);
    nt.send(vec![new_message(1, 1, MessageType::MsgTransferLeader, 0)]);
    check_leader_transfer_state(&nt.peers[&1], StateRole::Leader, 1);
}

// TestLeaderTransferWithCheckQuorum ensures transferring leader still works
// even the current leader is still under its leader lease
#[test]
fn test_leader_transfer_with_check_quorum() {
    let l = default_logger();
    let mut nt = Network::new(vec![None, None, None], &l);
    for i in 1..4 {
        let r = &mut nt.peers.get_mut(&i).unwrap();
        r.check_quorum = true;
        let election_timeout = r.election_timeout();
        r.set_randomized_election_timeout(election_timeout + i as usize);
    }

    let b_election_timeout = nt.peers[&2].election_timeout();
    nt.peers
        .get_mut(&2)
        .unwrap()
        .set_randomized_election_timeout(b_election_timeout + 1);

    // Letting peer 2 electionElapsed reach to timeout so that it can vote for peer 1
    for _ in 0..b_election_timeout {
        nt.peers.get_mut(&2).unwrap().tick();
    }
    nt.send(vec![new_message(1, 1, MessageType::MsgHup, 0)]);

    assert_eq!(nt.peers[&1].leader_id, 1);

    // Transfer leadership to 2.
    nt.send(vec![new_message(2, 1, MessageType::MsgTransferLeader, 0)]);
    check_leader_transfer_state(&nt.peers[&1], StateRole::Follower, 2);

    // After some log replication, transfer leadership back to 1.
    nt.send(vec![new_message(1, 1, MessageType::MsgPropose, 1)]);
    nt.send(vec![new_message(1, 2, MessageType::MsgTransferLeader, 0)]);
    check_leader_transfer_state(&nt.peers[&1], StateRole::Leader, 1);
}

#[test]
fn test_leader_transfer_to_slow_follower() {
    let l = default_logger();
    let mut nt = Network::new(vec![None, None, None], &l);
    nt.send(vec![new_message(1, 1, MessageType::MsgHup, 0)]);

    nt.isolate(3);
    nt.send(vec![new_message(1, 1, MessageType::MsgPropose, 1)]);

    nt.recover();
    assert_eq!(nt.peers[&1].prs().get(3).unwrap().matched, 2);

    // Transfer leadership to 3 when node 3 is lack of log.
    nt.send(vec![new_message(3, 1, MessageType::MsgTransferLeader, 0)]);

    check_leader_transfer_state(&nt.peers[&1], StateRole::Follower, 3);
}

#[test]
fn test_leader_transfer_after_snapshot() {
    let l = default_logger();
    let mut nt = Network::new(vec![None, None, None], &l);
    nt.send(vec![new_message(1, 1, MessageType::MsgHup, 0)]);

    nt.isolate(3);

    nt.send(vec![new_message(1, 1, MessageType::MsgPropose, 1)]);
    next_ents(&mut nt.peers.get_mut(&1).unwrap(), &nt.storage[&1]);
    nt.storage[&1]
        .wl()
        .commit_to(nt.peers[&1].raft_log.applied)
        .unwrap();
    nt.storage[&1]
        .wl()
        .compact(nt.peers[&1].raft_log.applied)
        .unwrap();

    nt.recover();
    assert_eq!(nt.peers[&1].prs().get(3).unwrap().matched, 2);

    // Transfer leadership to 3 when node 3 is lack of snapshot.
    nt.send(vec![new_message(3, 1, MessageType::MsgTransferLeader, 0)]);
    // Send pb.MsgHeartbeatResp to leader to trigger a snapshot for node 3.
    nt.send(vec![new_message(
        3,
        1,
        MessageType::MsgHeartbeatResponse,
        0,
    )]);

    check_leader_transfer_state(&nt.peers[&1], StateRole::Follower, 3);
}

#[test]
fn test_leader_transfer_to_self() {
    let l = default_logger();
    let mut nt = Network::new(vec![None, None, None], &l);
    nt.send(vec![new_message(1, 1, MessageType::MsgHup, 0)]);

    // Transfer leadership to self, there will be noop.
    nt.send(vec![new_message(1, 1, MessageType::MsgTransferLeader, 0)]);
    check_leader_transfer_state(&nt.peers[&1], StateRole::Leader, 1);
}

#[test]
fn test_leader_transfer_to_non_existing_node() {
    let l = default_logger();
    let mut nt = Network::new(vec![None, None, None], &l);
    nt.send(vec![new_message(1, 1, MessageType::MsgHup, 0)]);

    // Transfer leadership to non-existing node, there will be noop.
    nt.send(vec![new_message(4, 1, MessageType::MsgTransferLeader, 0)]);
    check_leader_transfer_state(&nt.peers[&1], StateRole::Leader, 1);
}

#[test]
fn test_leader_transfer_to_learner() {
    let l = default_logger();
    let s = MemStorage::new_with_conf_state((vec![1], vec![2]));
    let c = new_test_config(1, 10, 1);
    let leader = new_test_raft_with_config(&c, s, &l);

    let s = MemStorage::new_with_conf_state((vec![1], vec![2]));
    let c = new_test_config(2, 10, 1);
    let learner = new_test_raft_with_config(&c, s, &l);

    let mut nt = Network::new(vec![Some(leader), Some(learner)], &l);
    nt.send(vec![new_message(1, 1, MessageType::MsgHup, 0)]);

    // Transfer leadership to learner node, there will be noop.
    nt.send(vec![new_message(2, 1, MessageType::MsgTransferLeader, 0)]);
    check_leader_transfer_state(&nt.peers[&1], StateRole::Leader, 1);
}

#[test]
fn test_leader_transfer_timeout() {
    let l = default_logger();
    let mut nt = Network::new(vec![None, None, None], &l);
    nt.send(vec![new_message(1, 1, MessageType::MsgHup, 0)]);

    nt.isolate(3);

    // Transfer leadership to isolated node, wait for timeout.
    nt.send(vec![new_message(3, 1, MessageType::MsgTransferLeader, 0)]);
    assert_eq!(nt.peers[&1].lead_transferee.unwrap(), 3);
    let heartbeat_timeout = nt.peers[&1].heartbeat_timeout();
    let election_timeout = nt.peers[&1].election_timeout();
    for _ in 0..heartbeat_timeout {
        nt.peers.get_mut(&1).unwrap().tick();
    }
    assert_eq!(nt.peers[&1].lead_transferee.unwrap(), 3);
    for _ in 0..election_timeout - heartbeat_timeout {
        nt.peers.get_mut(&1).unwrap().tick();
    }

    check_leader_transfer_state(&nt.peers[&1], StateRole::Leader, 1);
}

#[test]
fn test_leader_transfer_ignore_proposal() {
    let l = default_logger();
    let mut nt = Network::new(vec![None, None, None], &l);
    nt.send(vec![new_message(1, 1, MessageType::MsgHup, 0)]);

    nt.isolate(3);

    // Transfer leadership to isolated node to let transfer pending, then send proposal.
    nt.send(vec![new_message(3, 1, MessageType::MsgTransferLeader, 0)]);
    assert_eq!(nt.peers[&1].lead_transferee.unwrap(), 3);

    nt.send(vec![new_message(1, 1, MessageType::MsgPropose, 1)]);
    assert_eq!(
        nt.peers
            .get_mut(&1)
            .unwrap()
            .step(new_message(1, 1, MessageType::MsgPropose, 1)),
        Err(Error::ProposalDropped),
        "should return drop proposal error while transferring"
    );

    assert_eq!(nt.peers[&1].prs().get(1).unwrap().matched, 2);
}

#[test]
fn test_leader_transfer_receive_higher_term_vote() {
    let l = default_logger();
    let mut nt = Network::new(vec![None, None, None], &l);
    nt.send(vec![new_message(1, 1, MessageType::MsgHup, 0)]);

    nt.isolate(3);

    // Transfer leadership to isolated node to let transfer pending.
    nt.send(vec![new_message(3, 1, MessageType::MsgTransferLeader, 0)]);
    assert_eq!(nt.peers[&1].lead_transferee.unwrap(), 3);

    nt.send(vec![new_message_with_entries(
        2,
        2,
        MessageType::MsgHup,
        vec![new_entry(1, 2, None)],
    )]);

    check_leader_transfer_state(&nt.peers[&1], StateRole::Follower, 2);
}

#[test]
fn test_leader_transfer_remove_node() -> Result<()> {
    let l = default_logger();
    let mut nt = Network::new(vec![None, None, None], &l);
    nt.send(vec![new_message(1, 1, MessageType::MsgHup, 0)]);

    nt.ignore(MessageType::MsgTimeoutNow);

    // The lead_transferee is removed when leadship transferring.
    nt.send(vec![new_message(3, 1, MessageType::MsgTransferLeader, 0)]);
    assert_eq!(nt.peers[&1].lead_transferee.unwrap(), 3);

    nt.peers.get_mut(&1).unwrap().remove_node(3)?;

    check_leader_transfer_state(&nt.peers[&1], StateRole::Leader, 1);

    Ok(())
}

// test_leader_transfer_back verifies leadership can transfer
// back to self when last transfer is pending.
#[test]
fn test_leader_transfer_back() {
    let l = default_logger();
    let mut nt = Network::new(vec![None, None, None], &l);
    nt.send(vec![new_message(1, 1, MessageType::MsgHup, 0)]);

    nt.isolate(3);

    nt.send(vec![new_message(3, 1, MessageType::MsgTransferLeader, 0)]);
    assert_eq!(nt.peers[&1].lead_transferee.unwrap(), 3);

    // Transfer leadership back to self.
    nt.send(vec![new_message(1, 1, MessageType::MsgTransferLeader, 0)]);

    check_leader_transfer_state(&nt.peers[&1], StateRole::Leader, 1);
}

// test_leader_transfer_second_transfer_to_another_node verifies leader can transfer to another node
// when last transfer is pending.
#[test]
fn test_leader_transfer_second_transfer_to_another_node() {
    let l = default_logger();
    let mut nt = Network::new(vec![None, None, None], &l);
    nt.send(vec![new_message(1, 1, MessageType::MsgHup, 0)]);

    nt.isolate(3);

    nt.send(vec![new_message(3, 1, MessageType::MsgTransferLeader, 0)]);
    assert_eq!(nt.peers[&1].lead_transferee.unwrap(), 3);

    // Transfer leadership to another node.
    nt.send(vec![new_message(2, 1, MessageType::MsgTransferLeader, 0)]);

    check_leader_transfer_state(&nt.peers[&1], StateRole::Follower, 2);
}

// test_leader_transfer_second_transfer_to_same_node verifies second transfer leader request
// to the same node should not extend the timeout while the first one is pending.
#[test]
fn test_leader_transfer_second_transfer_to_same_node() {
    let l = default_logger();
    let mut nt = Network::new(vec![None, None, None], &l);
    nt.send(vec![new_message(1, 1, MessageType::MsgHup, 0)]);

    nt.isolate(3);

    nt.send(vec![new_message(3, 1, MessageType::MsgTransferLeader, 0)]);
    assert_eq!(nt.peers[&1].lead_transferee.unwrap(), 3);

    let heartbeat_timeout = nt.peers[&1].heartbeat_timeout();
    for _ in 0..heartbeat_timeout {
        nt.peers.get_mut(&1).unwrap().tick();
    }

    // Second transfer leadership request to the same node.
    nt.send(vec![new_message(3, 1, MessageType::MsgTransferLeader, 0)]);

    let election_timeout = nt.peers[&1].election_timeout();
    for _ in 0..election_timeout - heartbeat_timeout {
        nt.peers.get_mut(&1).unwrap().tick();
    }

    check_leader_transfer_state(&nt.peers[&1], StateRole::Leader, 1);
}

fn check_leader_transfer_state(r: &Raft<MemStorage>, state: StateRole, lead: u64) {
    if r.state != state || r.leader_id != lead {
        panic!(
            "after transferring, node has state {:?} lead {}, want state {:?} lead {}",
            r.state, r.leader_id, state, lead
        );
    }
    assert_eq!(r.lead_transferee, None);
}

// test_transfer_non_member verifies that when a MsgTimeoutNow arrives at
// a node that has been removed from the group, nothing happens.
// (previously, if the node also got votes, it would panic as it
// transitioned to StateRole::Leader)
#[test]
fn test_transfer_non_member() {
    let l = default_logger();
    let mut raft = new_test_raft(1, vec![2, 3, 4], 5, 1, new_storage(), &l);
    raft.step(new_message(2, 1, MessageType::MsgTimeoutNow, 0))
        .expect("");

    raft.step(new_message(2, 1, MessageType::MsgRequestVoteResponse, 0))
        .expect("");
    raft.step(new_message(3, 1, MessageType::MsgRequestVoteResponse, 0))
        .expect("");
    assert_eq!(raft.state, StateRole::Follower);
}

// TestNodeWithSmallerTermCanCompleteElection tests the scenario where a node
// that has been partitioned away (and fallen behind) rejoins the cluster at
// about the same time the leader node gets partitioned away.
// Previously the cluster would come to a standstill when run with PreVote
// enabled.
#[test]
fn test_node_with_smaller_term_can_complete_election() {
    let l = default_logger();
    let mut n1 = new_test_raft_with_prevote(1, vec![1, 2, 3], 10, 1, new_storage(), true, &l);
    let mut n2 = new_test_raft_with_prevote(2, vec![1, 2, 3], 10, 1, new_storage(), true, &l);
    let mut n3 = new_test_raft_with_prevote(3, vec![1, 2, 3], 10, 1, new_storage(), true, &l);

    n1.become_follower(1, INVALID_ID);
    n2.become_follower(1, INVALID_ID);
    n3.become_follower(1, INVALID_ID);

    // cause a network partition to isolate node 3
    let mut config = Network::default_config();
    config.pre_vote = true;
    let mut nt = Network::new_with_config(vec![Some(n1), Some(n2), Some(n3)], &config, &l);
    nt.cut(1, 3);
    nt.cut(2, 3);

    nt.send(vec![new_message(1, 1, MessageType::MsgHup, 0)]);

    assert_eq!(nt.peers[&1].state, StateRole::Leader);
    assert_eq!(nt.peers[&2].state, StateRole::Follower);

    nt.send(vec![new_message(3, 3, MessageType::MsgHup, 0)]);
    assert_eq!(nt.peers[&3].state, StateRole::PreCandidate);

    nt.send(vec![new_message(2, 2, MessageType::MsgHup, 0)]);

    // check whether the term values are expected
    // a.Term == 3
    // b.Term == 3
    // c.Term == 1
    assert_eq!(nt.peers[&1].term, 3);
    assert_eq!(nt.peers[&2].term, 3);
    assert_eq!(nt.peers[&3].term, 1);

    // check state
    // a == follower
    // b == leader
    // c == pre-candidate
    assert_eq!(nt.peers[&1].state, StateRole::Follower);
    assert_eq!(nt.peers[&2].state, StateRole::Leader);
    assert_eq!(nt.peers[&3].state, StateRole::PreCandidate);

    // recover the network then immediately isolate b which is currently
    // the leader, this is to emulate the crash of b.
    nt.recover();
    nt.cut(2, 1);
    nt.cut(2, 3);

    // call for election
    nt.send(vec![new_message(3, 3, MessageType::MsgHup, 0)]);
    nt.send(vec![new_message(1, 1, MessageType::MsgHup, 0)]);

    // do we have a leader?
    assert!(
        nt.peers[&1].state == StateRole::Leader || nt.peers[&3].state == StateRole::Leader,
        "no leader"
    );
}

pub fn new_test_learner_raft(
    id: u64,
    peers: Vec<u64>,
    learners: Vec<u64>,
    election: usize,
    heartbeat: usize,
    storage: MemStorage,
    logger: &Logger,
) -> Interface {
    if storage.initial_state().unwrap().initialized() && peers.is_empty() {
        panic!("new_test_raft with empty peers on initialized store");
    }
    if !peers.is_empty() && !storage.initial_state().unwrap().initialized() {
        storage.initialize_with_conf_state((peers, learners));
    }
    let cfg = new_test_config(id, election, heartbeat);
    new_test_raft_with_config(&cfg, storage, logger)
}

// TestLearnerElectionTimeout verfies that the leader should not start election
// even when times out.
#[test]
fn test_learner_election_timeout() {
    let l = default_logger();
    let mut n1 = new_test_learner_raft(1, vec![1], vec![2], 10, 1, new_storage(), &l);
    n1.become_follower(1, INVALID_ID);

    let mut n2 = new_test_learner_raft(2, vec![1], vec![2], 10, 1, new_storage(), &l);
    n2.become_follower(1, INVALID_ID);

    let timeout = n2.election_timeout();
    n2.set_randomized_election_timeout(timeout);

    // n2 is a learner. Learner should not start election even when time out.
    for _ in 0..timeout {
        n2.tick();
    }
    assert_eq!(n2.state, StateRole::Follower);
}

// TestLearnerPromotion verifies that the leaner should not election until
// it is promoted to a normal peer.
#[test]
fn test_learner_promotion() -> Result<()> {
    let l = default_logger();
    let mut n1 = new_test_learner_raft(1, vec![1], vec![2], 10, 1, new_storage(), &l);
    n1.become_follower(1, INVALID_ID);

    let mut n2 = new_test_learner_raft(2, vec![1], vec![2], 10, 1, new_storage(), &l);
    n2.become_follower(1, INVALID_ID);

    let mut network = Network::new(vec![Some(n1), Some(n2)], &l);
    assert_eq!(network.peers[&1].state, StateRole::Follower);

    // n1 should become leader.
    let timeout = network.peers[&1].election_timeout();
    network
        .peers
        .get_mut(&1)
        .unwrap()
        .set_randomized_election_timeout(timeout);
    for _ in 0..timeout {
        network.peers.get_mut(&1).unwrap().tick();
    }
    assert_eq!(network.peers[&1].state, StateRole::Leader);
    assert_eq!(network.peers[&2].state, StateRole::Follower);

    let mut heart_beat = new_message(1, 1, MessageType::MsgBeat, 0);
    network.send(vec![heart_beat.clone()]);

    // Promote n2 from learner to follower.
    network.peers.get_mut(&1).unwrap().add_node(2)?;
    network.peers.get_mut(&2).unwrap().add_node(2)?;
    assert_eq!(network.peers[&2].state, StateRole::Follower);
    assert!(network.peers[&2].promotable());

    let timeout = network.peers[&2].election_timeout();
    network
        .peers
        .get_mut(&2)
        .unwrap()
        .set_randomized_election_timeout(timeout);
    for _ in 0..timeout {
        network.peers.get_mut(&2).unwrap().tick();
    }

    heart_beat.to = 2;
    heart_beat.from = 2;
    network.send(vec![heart_beat]);
    assert_eq!(network.peers[&1].state, StateRole::Follower);
    assert_eq!(network.peers[&2].state, StateRole::Leader);

    Ok(())
}

// TestLearnerLogReplication tests that a learner can receive entries from the leader.
#[test]
fn test_learner_log_replication() {
    let l = default_logger();
    let n1 = new_test_learner_raft(1, vec![1], vec![2], 10, 1, new_storage(), &l);
    let n2 = new_test_learner_raft(2, vec![1], vec![2], 10, 1, new_storage(), &l);
    let mut network = Network::new(vec![Some(n1), Some(n2)], &l);

    network
        .peers
        .get_mut(&1)
        .unwrap()
        .become_follower(1, INVALID_ID);
    network
        .peers
        .get_mut(&2)
        .unwrap()
        .become_follower(1, INVALID_ID);

    let timeout = network.peers[&1].election_timeout();
    network
        .peers
        .get_mut(&1)
        .unwrap()
        .set_randomized_election_timeout(timeout);

    for _ in 0..timeout {
        network.peers.get_mut(&1).unwrap().tick();
    }

    let heart_beat = new_message(1, 1, MessageType::MsgBeat, 0);
    network.send(vec![heart_beat.clone()]);

    assert_eq!(network.peers[&1].state, StateRole::Leader);
    assert_eq!(network.peers[&2].state, StateRole::Follower);
    assert!(!network.peers[&2].promotable());

    let next_committed = network.peers[&1].raft_log.committed + 1;

    let msg = new_message(1, 1, MessageType::MsgPropose, 1);
    network.send(vec![msg]);

    assert_eq!(network.peers[&1].raft_log.committed, next_committed);
    assert_eq!(network.peers[&2].raft_log.committed, next_committed);

    let matched = network
        .peers
        .get_mut(&1)
        .unwrap()
        .prs()
        .get(2)
        .unwrap()
        .matched;
    assert_eq!(matched, network.peers[&2].raft_log.committed);
}

// TestRestoreWithLearner restores a snapshot which contains learners.
#[test]
fn test_restore_with_learner() {
    let l = default_logger();
    let mut s = new_snapshot(11, 11, vec![1, 2]);
    s.mut_metadata().mut_conf_state().mut_learners().push(3);

    let mut sm = new_test_learner_raft(3, vec![1, 2], vec![3], 10, 1, new_storage(), &l);
    assert!(!sm.promotable());
    assert!(sm.restore(s.clone()));
    assert_eq!(sm.raft_log.last_index(), 11);
    assert_eq!(sm.raft_log.term(11).unwrap(), 11);
    assert_eq!(sm.prs().voters().count(), 2);
    assert_eq!(sm.prs().learners().count(), 1);

    for &node in &s.get_metadata().get_conf_state().nodes {
        assert!(sm.prs().get(node).is_some());
        assert!(!sm.prs().learner_ids().contains(&node));
    }

    for &node in &s.get_metadata().get_conf_state().learners {
        assert!(sm.prs().get(node).is_some());
        assert!(sm.prs().learner_ids().contains(&node));
    }

    assert!(!sm.restore(s));
}

// TestRestoreInvalidLearner verfies that a normal peer can't become learner again
// when restores snapshot.
#[test]
fn test_restore_invalid_learner() {
    let l = default_logger();
    let mut s = new_snapshot(11, 11, vec![1, 2]);
    s.mut_metadata().mut_conf_state().mut_learners().push(3);

    let mut sm = new_test_raft(3, vec![1, 2, 3], 10, 1, new_storage(), &l);
    assert!(sm.promotable());
    assert!(!sm.restore(s));
}

#[test]
fn test_restore_learner() {
    let l = default_logger();
    let mut s = new_snapshot(11, 11, vec![1, 2]);
    s.mut_metadata().mut_conf_state().mut_learners().push(3);

    let mut sm = new_test_raft(3, vec![], 10, 1, new_storage(), &l);
    assert!(!sm.promotable()); // Uninitialized peers can't be promoted.
    assert!(sm.restore(s));
    assert!(!sm.promotable());
}

// TestRestoreLearnerPromotion checks that a learner can become to a follower after
// restoring snapshot.
#[test]
fn test_restore_learner_promotion() {
    let l = default_logger();
    let s = new_snapshot(11, 11, vec![1, 2, 3]);
    let mut sm = new_test_learner_raft(3, vec![1, 2], vec![3], 10, 1, new_storage(), &l);
    assert!(!sm.promotable());
    assert!(sm.restore(s));
    assert!(sm.promotable());
}

// TestLearnerReceiveSnapshot tests that a learner can receive a snapshot from leader.
#[test]
fn test_learner_receive_snapshot() {
    let l = default_logger();
    let mut s = new_snapshot(11, 11, vec![1]);
    s.mut_metadata().mut_conf_state().mut_learners().push(2);

    let mut n1 = new_test_learner_raft(1, vec![1], vec![2], 10, 1, new_storage(), &l);
    let n2 = new_test_learner_raft(2, vec![1], vec![2], 10, 1, new_storage(), &l);

    n1.restore(s);
    let committed = n1.raft_log.committed;
    n1.commit_apply(committed);

    let mut network = Network::new(vec![Some(n1), Some(n2)], &l);

    let timeout = network.peers[&1].election_timeout();
    network
        .peers
        .get_mut(&1)
        .unwrap()
        .set_randomized_election_timeout(timeout);

    for _ in 0..timeout {
        network.peers.get_mut(&1).unwrap().tick();
    }

    let mut msg = Message::default();
    msg.from = 1;
    msg.to = 1;
    msg.set_msg_type(MessageType::MsgBeat);
    network.send(vec![msg]);

    let n1_committed = network.peers[&1].raft_log.committed;
    let n2_committed = network.peers[&2].raft_log.committed;
    assert_eq!(n1_committed, n2_committed);
}

// TestAddLearner tests that addLearner could update nodes correctly.
#[test]
fn test_add_learner() -> Result<()> {
    let l = default_logger();
    let mut n1 = new_test_raft(1, vec![1], 10, 1, new_storage(), &l);
    n1.add_learner(2)?;

    assert_eq!(*n1.prs().learner_ids().iter().next().unwrap(), 2);
    assert!(n1.prs().learner_ids().contains(&2));

    Ok(())
}

// Ensure when add_voter is called on a peers own ID that it will be promoted.
// When the action fails, ensure it doesn't mutate the raft state.
#[test]
fn test_add_voter_peer_promotes_self_sets_is_learner() -> Result<()> {
    let l = default_logger();

    let mut n1 = new_test_raft(1, vec![1], 10, 1, new_storage(), &l);
    // Node is already voter.
    n1.add_learner(1).ok();
    assert!(n1.promotable());
    assert!(n1.prs().voter_ids().contains(&1));
    n1.remove_node(1)?;
    n1.add_learner(1)?;
    assert!(!n1.promotable());
    assert!(n1.prs().learner_ids().contains(&1));

    Ok(())
}

// TestRemoveLearner tests that removeNode could update nodes and
// and removed list correctly.
#[test]
fn test_remove_learner() -> Result<()> {
    let l = default_logger();
    let mut n1 = new_test_learner_raft(1, vec![1], vec![2], 10, 1, new_storage(), &l);
    n1.remove_node(2)?;
    assert_eq!(n1.prs().voter_ids().iter().next().unwrap(), &1);
    assert!(n1.prs().learner_ids().is_empty());

    n1.remove_node(1)?;
    assert!(n1.prs().voter_ids().is_empty());
    assert_eq!(n1.prs().learner_ids().len(), 0);

    Ok(())
}

// simulate rolling update a cluster for Pre-Vote. cluster has 3 nodes [n1, n2, n3].
// n1 is leader with term 2
// n2 is follower with term 2
// n3 is partitioned, with term 4 and less log, state is candidate
fn new_prevote_migration_cluster(l: &Logger) -> Network {
    // We intentionally do not enable pre_vote for n3, this is done so in order
    // to simulate a rolling restart process where it's possible to have a mixed
    // version cluster with replicas with pre_vote enabled, and replicas without.
    let mut n1 = new_test_raft_with_prevote(1, vec![1, 2, 3], 10, 1, new_storage(), true, &l);
    let mut n2 = new_test_raft_with_prevote(2, vec![1, 2, 3], 10, 1, new_storage(), true, &l);
    let mut n3 = new_test_raft_with_prevote(3, vec![1, 2, 3], 10, 1, new_storage(), false, &l);

    n1.become_follower(1, INVALID_ID);
    n2.become_follower(1, INVALID_ID);
    n3.become_follower(1, INVALID_ID);

    let mut nt = Network::new(vec![Some(n1), Some(n2), Some(n3)], &l);

    nt.send(vec![new_message(1, 1, MessageType::MsgHup, 0)]);

    // Cause a network partition to isolate n3.
    nt.isolate(3);
    nt.send(vec![new_message(1, 1, MessageType::MsgPropose, 1)]);

    nt.send(vec![new_message(3, 3, MessageType::MsgHup, 0)]);
    nt.send(vec![new_message(3, 3, MessageType::MsgHup, 0)]);

    // check state
    // n1.state == Leader
    // n2.state == Follower
    // n3.state == Candidate
    assert_eq!(nt.peers[&1].state, StateRole::Leader);
    assert_eq!(nt.peers[&2].state, StateRole::Follower);
    assert_eq!(nt.peers[&3].state, StateRole::Candidate);

    // check term
    // n1.Term == 2
    // n2.Term == 2
    // n3.Term == 4
    assert_eq!(nt.peers[&1].term, 2);
    assert_eq!(nt.peers[&2].term, 2);
    assert_eq!(nt.peers[&3].term, 4);

    // Enable prevote on n3, then recover the network
    nt.peers.get_mut(&3).unwrap().pre_vote = true;
    nt.recover();

    nt
}

#[test]
fn test_prevote_migration_can_complete_election() {
    let l = default_logger();
    // n1 is leader with term 2
    // n2 is follower with term 2
    // n3 is pre-candidate with term 4, and less log
    let mut nt = new_prevote_migration_cluster(&l);

    // simulate leader down
    nt.isolate(1);

    // Call for elections from both n2 and n3.
    nt.send(vec![new_message(3, 3, MessageType::MsgHup, 0)]);
    nt.send(vec![new_message(2, 2, MessageType::MsgHup, 0)]);

    // check state
    // n2.state == Follower
    // n3.state == PreCandidate
    assert_eq!(nt.peers[&2].state, StateRole::Follower);
    assert_eq!(nt.peers[&3].state, StateRole::PreCandidate);

    nt.send(vec![new_message(3, 3, MessageType::MsgHup, 0)]);
    nt.send(vec![new_message(2, 2, MessageType::MsgHup, 0)]);

    // Do we have a leader?
    assert!(
        (nt.peers[&2].state == StateRole::Leader) || (nt.peers[&3].state == StateRole::Follower)
    );
}

#[test]
fn test_prevote_migration_with_free_stuck_pre_candidate() {
    let l = default_logger();
    let mut nt = new_prevote_migration_cluster(&l);

    // n1 is leader with term 2
    // n2 is follower with term 2
    // n3 is pre-candidate with term 4, and less log
    nt.send(vec![new_message(3, 3, MessageType::MsgHup, 0)]);

    assert_eq!(nt.peers[&1].state, StateRole::Leader);
    assert_eq!(nt.peers[&2].state, StateRole::Follower);
    assert_eq!(nt.peers[&3].state, StateRole::PreCandidate);

    // Pre-Vote again for safety
    nt.send(vec![new_message(3, 3, MessageType::MsgHup, 0)]);
    assert_eq!(nt.peers[&1].state, StateRole::Leader);
    assert_eq!(nt.peers[&2].state, StateRole::Follower);
    assert_eq!(nt.peers[&3].state, StateRole::PreCandidate);

    let mut to_send = new_message(1, 3, MessageType::MsgHeartbeat, 0);
    to_send.term = nt.peers[&1].term;
    nt.send(vec![to_send]);

    // Disrupt the leader so that the stuck peer is freed
    assert_eq!(nt.peers[&1].state, StateRole::Follower);

    assert_eq!(nt.peers[&3].term, nt.peers[&1].term);
}

#[test]
fn test_learner_respond_vote() -> Result<()> {
    let l = default_logger();
    let mut n1 = new_test_learner_raft(1, vec![1, 2], vec![3], 10, 1, new_storage(), &l);
    n1.become_follower(1, INVALID_ID);
    n1.reset_randomized_election_timeout();

    let mut n3 = new_test_learner_raft(3, vec![1, 2], vec![3], 10, 1, new_storage(), &l);
    n3.become_follower(1, INVALID_ID);
    n3.reset_randomized_election_timeout();

    let do_campaign = |nw: &mut Network| {
        let msg = new_message(1, 1, MessageType::MsgHup, 0);
        nw.send(vec![msg]);
    };

    let mut network = Network::new(vec![Some(n1), None, Some(n3)], &l);
    network.isolate(2);

    // Can't elect new leader because 1 won't send MsgRequestVote to 3.
    do_campaign(&mut network);
    assert_eq!(network.peers[&1].state, StateRole::Candidate);

    // After promote 3 to voter, election should success.
    network.peers.get_mut(&1).unwrap().add_node(3)?;
    do_campaign(&mut network);
    assert_eq!(network.peers[&1].state, StateRole::Leader);

    Ok(())
}

#[test]
fn test_election_tick_range() {
    let l = default_logger();
    let mut cfg = new_test_config(1, 10, 1);
    let s = MemStorage::new_with_conf_state((vec![1, 2, 3], vec![]));
    let mut raft = new_test_raft_with_config(&cfg, s, &l).raft.unwrap();
    for _ in 0..1000 {
        raft.reset_randomized_election_timeout();
        let randomized_timeout = raft.randomized_election_timeout();
        assert!(
            cfg.election_tick <= randomized_timeout && randomized_timeout < 2 * cfg.election_tick
        );
    }

    cfg.min_election_tick = cfg.election_tick;
    cfg.validate().unwrap();

    // Too small election tick.
    cfg.min_election_tick = cfg.election_tick - 1;
    cfg.validate().unwrap_err();

    // max_election_tick should be larger than min_election_tick
    cfg.min_election_tick = cfg.election_tick;
    cfg.max_election_tick = cfg.election_tick;
    cfg.validate().unwrap_err();

    cfg.max_election_tick = cfg.election_tick + 1;
    raft = new_test_raft_with_config(&cfg, new_storage(), &l)
        .raft
        .unwrap();
    for _ in 0..100 {
        raft.reset_randomized_election_timeout();
        let randomized_timeout = raft.randomized_election_timeout();
        assert_eq!(randomized_timeout, cfg.election_tick);
    }
}

// TestPreVoteWithSplitVote verifies that after split vote, cluster can complete
// election in next round.
#[test]
fn test_prevote_with_split_vote() {
    let l = default_logger();
    let peers = (1..=3).map(|id| {
        let mut raft =
            new_test_raft_with_prevote(id, vec![1, 2, 3], 10, 1, new_storage(), true, &l);
        raft.become_follower(1, INVALID_ID);
        Some(raft)
    });
    let mut network = Network::new(peers.collect(), &l);
    network.send(vec![new_message(1, 1, MessageType::MsgHup, 0)]);

    // simulate leader down. followers start split vote.
    network.isolate(1);
    network.send(vec![
        new_message(2, 2, MessageType::MsgHup, 0),
        new_message(3, 3, MessageType::MsgHup, 0),
    ]);

    // check whether the term values are expected
    assert_eq!(network.peers[&2].term, 3, "peer 2 term",);
    assert_eq!(network.peers[&3].term, 3, "peer 3 term",);

    // check state
    assert_eq!(
        network.peers[&2].state,
        StateRole::Candidate,
        "peer 2 state",
    );
    assert_eq!(
        network.peers[&3].state,
        StateRole::Candidate,
        "peer 3 state",
    );

    // node 2 election timeout first
    network.send(vec![new_message(2, 2, MessageType::MsgHup, 0)]);

    // check whether the term values are expected
    assert_eq!(network.peers[&2].term, 4, "peer 2 term",);
    assert_eq!(network.peers[&3].term, 4, "peer 3 term",);

    // check state
    assert_eq!(network.peers[&2].state, StateRole::Leader, "peer 2 state",);
    assert_eq!(network.peers[&3].state, StateRole::Follower, "peer 3 state",);
}

// ensure that after a node become pre-candidate, it will checkQuorum correctly.
#[test]
fn test_prevote_with_check_quorum() {
    let l = default_logger();
    let bootstrap = |id| {
        let mut cfg = new_test_config(id, 10, 1);
        cfg.pre_vote = true;
        cfg.check_quorum = true;
        let s = MemStorage::new_with_conf_state((vec![1, 2, 3], vec![]));
        let mut i = new_test_raft_with_config(&cfg, s, &l);
        i.become_follower(1, INVALID_ID);
        i
    };
    let (peer1, peer2, peer3) = (bootstrap(1), bootstrap(2), bootstrap(3));

    let mut network = Network::new(vec![Some(peer1), Some(peer2), Some(peer3)], &l);
    network.send(vec![new_message(1, 1, MessageType::MsgHup, 0)]);

    // cause a network partition to isolate node 3. node 3 has leader info
    network.cut(1, 3);
    network.cut(2, 3);

    assert_eq!(network.peers[&1].state, StateRole::Leader, "peer 1 state",);
    assert_eq!(network.peers[&2].state, StateRole::Follower, "peer 2 state",);

    network.send(vec![new_message(3, 3, MessageType::MsgHup, 0)]);

    assert_eq!(
        network.peers[&3].state,
        StateRole::PreCandidate,
        "peer 3 state",
    );

    // term + 2, so that node 2 will ignore node 3's PreVote
    network.send(vec![new_message(2, 1, MessageType::MsgTransferLeader, 0)]);
    network.send(vec![new_message(1, 2, MessageType::MsgTransferLeader, 0)]);

    // check whether the term values are expected
    assert_eq!(network.peers[&1].term, 4, "peer 1 term",);
    assert_eq!(network.peers[&2].term, 4, "peer 2 term",);
    assert_eq!(network.peers[&3].term, 2, "peer 3 term",);

    // check state
    assert_eq!(network.peers[&1].state, StateRole::Leader, "peer 1 state",);
    assert_eq!(network.peers[&2].state, StateRole::Follower, "peer 2 state",);
    assert_eq!(
        network.peers[&3].state,
        StateRole::PreCandidate,
        "peer 3 state",
    );

    // recover the network then immediately isolate node 1 which is currently
    // the leader, this is to emulate the crash of node 1.
    network.recover();
    network.cut(1, 2);
    network.cut(1, 3);

    // call for election. node 3 shouldn't ignore node 2's PreVote
    let timeout = network.peers[&3].randomized_election_timeout();
    for _ in 0..timeout {
        network.peers.get_mut(&3).unwrap().tick();
    }
    network.send(vec![new_message(2, 2, MessageType::MsgHup, 0)]);

    // check state
    assert_eq!(network.peers[&2].state, StateRole::Leader, "peer 2 state",);
    assert_eq!(network.peers[&3].state, StateRole::Follower, "peer 3 state",);
}

// ensure a new Raft returns a Error::ConfigInvalid with an invalid config
#[test]
fn test_new_raft_with_bad_config_errors() {
    let invalid_config = new_test_config(INVALID_ID, 1, 1);
    let s = MemStorage::new_with_conf_state((vec![1, 2], vec![]));
    let raft = Raft::new(&invalid_config, s, &default_logger());
    assert!(raft.is_err())
}

// tests whether MsgAppend are batched
#[test]
fn test_batch_msg_append() {
    let l = default_logger();
    let storage = new_storage();
    let mut raft = new_test_raft(1, vec![1, 2, 3], 10, 1, storage.clone(), &l);
    raft.become_candidate();
    raft.become_leader();
    raft.set_batch_append(true);
    commit_noop_entry(&mut raft, &storage);
    for _ in 0..10 {
        let prop_msg = new_message(1, 1, MessageType::MsgPropose, 1);
        assert!(raft.step(prop_msg).is_ok());
    }
    assert_eq!(raft.msgs.len(), 2);
    for msg in &raft.msgs {
        assert_eq!(msg.entries.len(), 10);
        assert_eq!(msg.index, 2);
    }
    // if the append entry is not continuous, raft should not batch the RPC
    let mut reject_msg = new_message(2, 1, MessageType::MsgAppendResponse, 0);
    reject_msg.reject = true;
    reject_msg.index = 3;
    assert!(raft.step(reject_msg).is_ok());
    assert_eq!(raft.msgs.len(), 3);
}

// Test configuration changes for:
// 1. Only 1 uncommitted configuration change is allowed, more will be treated as empty;
// 2. Leader can only propose configuration change after its first entry is committed;
// 3. Invalid configuration change must be treated as empty.
#[test]
fn test_conf_change_checks() {
    let l = default_logger();
    let storage = new_storage();
    let mut raft = new_test_raft(1, vec![1, 2, 3], 10, 1, storage.clone(), &l);
    raft.become_candidate();
    raft.become_leader();

    fn must_be_treated_as_empty(r: &mut Raft<MemStorage>, m: &Message) {
        let prev_last = r.raft_log.last_index();
        let prev_conf = r.conf_states().last().unwrap().clone();
        r.step(m.clone()).unwrap();
        assert_eq!(r.raft_log.last_index(), prev_last + 1);
        let curr_conf = r.conf_states().last().unwrap().clone();
        assert_eq!(prev_conf.index, curr_conf.index);
    }

    let mut m = new_message(1, 1, MessageType::MsgPropose, 0);
    let mut e = Entry::default();
    e.set_entry_type(EntryType::EntryConfChange);
    let mut cc = ConfChange::default();
    cc.set_change_type(ConfChangeType::RemoveNode);
    cc.node_id = 3;
    e.data = PbMessage::write_to_bytes(&cc).unwrap();
    m.set_entries(RepeatedField::from_vec(vec![e.clone()]));

<<<<<<< HEAD
    must_be_treated_as_empty(&mut raft, &m);
=======
    // trigger campaign in node 2
    nt.peers
        .get_mut(&2)
        .unwrap()
        .reset_randomized_election_timeout();
    let timeout = nt.peers[&2].randomized_election_timeout();
    for _ in 0..timeout {
        nt.peers.get_mut(&2).unwrap().tick();
    }
    // It's still follower because committed conf change is not applied.
    assert_eq!(nt.peers[&2].state, StateRole::Follower);
>>>>>>> d0acd70a

    // Commit the noop entry.
    let noop_index = raft.raft_log.last_index() - 1;
    raft.raft_log.commit_to(noop_index);

    // Can propose a new configuration change now.
    raft.step(m.clone()).unwrap();
    let mut peers: Vec<u64> = raft.prs().voter_ids().into_iter().collect();
    peers.sort();
    assert_eq!(peers, vec![1, 2]);

    // Can't propose new configuration change before the previous one is committed.
    cc.set_change_type(ConfChangeType::AddNode);
    e.data = PbMessage::write_to_bytes(&cc).unwrap();
    m.set_entries(RepeatedField::from_vec(vec![e.clone()]));
    must_be_treated_as_empty(&mut raft, &m);

    // Commit the previous configuration change.
    let cc_index = raft.raft_log.last_index();
    raft.raft_log.commit_to(cc_index);

<<<<<<< HEAD
    raft.step(m.clone()).unwrap();
    let mut peers: Vec<u64> = raft.prs().voter_ids().into_iter().collect();
    peers.sort();
    assert_eq!(peers, vec![1, 2, 3]);

    // Invalid configuration change should be treated as empty.
    cc.set_change_type(ConfChangeType::RemoveNode);
    cc.node_id = 100;
    e.data = PbMessage::write_to_bytes(&cc).unwrap();
    m.set_entries(RepeatedField::from_vec(vec![e.clone()]));
    must_be_treated_as_empty(&mut raft, &m);
=======
    // trigger campaign in node 1
    nt.peers
        .get_mut(&1)
        .unwrap()
        .reset_randomized_election_timeout();
    let timeout = nt.peers[&1].randomized_election_timeout();
    for _ in 0..timeout {
        nt.peers.get_mut(&1).unwrap().tick();
    }
    assert_eq!(nt.peers[&1].state, StateRole::Candidate);
>>>>>>> d0acd70a
}

fn prepare_request_snapshot() -> (Network, Snapshot) {
    let l = default_logger();

    fn index_term_11(id: u64, ids: Vec<u64>, l: &Logger) -> Interface {
        let store = MemStorage::new();
        store
            .wl()
            .apply_snapshot(new_snapshot(11, 11, ids.clone()))
            .unwrap();
        let mut raft = new_test_raft(id, ids, 5, 1, store, &l);
        raft.reset(11);
        raft
    }

    let mut nt = Network::new(
        vec![
            Some(index_term_11(1, vec![1, 2, 3], &l)),
            Some(index_term_11(2, vec![1, 2, 3], &l)),
            Some(index_term_11(3, vec![1, 2, 3], &l)),
        ],
        &l,
    );

    // elect r1 as leader
    nt.send(vec![new_message(1, 1, MessageType::MsgHup, 0)]);

    let mut test_entries = Entry::default();
    test_entries.data = b"testdata".to_vec();
    let msg = new_message_with_entries(1, 1, MessageType::MsgPropose, vec![test_entries.clone()]);
    nt.send(vec![msg.clone(), msg.clone()]);
    assert_eq!(nt.peers[&1].raft_log.committed, 14);
    assert_eq!(nt.peers[&2].raft_log.committed, 14);

    let ents = nt
        .peers
        .get_mut(&1)
        .unwrap()
        .raft_log
        .unstable_entries()
        .unwrap_or(&[])
        .to_vec();
    nt.storage[&1].wl().append(&ents).unwrap();
    nt.storage[&1].wl().commit_to(14).unwrap();
    nt.peers.get_mut(&1).unwrap().raft_log.applied = 14;

    // Commit a new raft log.
    let mut test_entries = Entry::default();
    test_entries.data = b"testdata".to_vec();
    let msg = new_message_with_entries(1, 1, MessageType::MsgPropose, vec![test_entries.clone()]);
    nt.send(vec![msg.clone()]);

    let s = nt.storage[&1].snapshot(0).unwrap();
    (nt, s)
}

// Test if an up-to-date follower can request a snapshot from leader.
#[test]
fn test_follower_request_snapshot() {
    let (mut nt, s) = prepare_request_snapshot();

    // Request the latest snapshot.
    let prev_snapshot_idx = s.get_metadata().index;
    let request_idx = nt.peers[&1].raft_log.committed;
    assert!(prev_snapshot_idx < request_idx);
    nt.peers
        .get_mut(&2)
        .unwrap()
        .request_snapshot(request_idx)
        .unwrap();

    // Send the request snapshot message.
    let req_snap = nt.peers.get_mut(&2).unwrap().msgs.pop().unwrap();
    assert!(
        req_snap.get_msg_type() == MessageType::MsgAppendResponse
            && req_snap.reject
            && req_snap.request_snapshot == request_idx,
        "{:?}",
        req_snap
    );
    nt.peers.get_mut(&1).unwrap().step(req_snap).unwrap();

    // New proposes can not be replicated to peer 2.
    let mut test_entries = Entry::default();
    test_entries.data = b"testdata".to_vec();
    let msg = new_message_with_entries(1, 1, MessageType::MsgPropose, vec![test_entries.clone()]);
    nt.send(vec![msg.clone()]);
    assert_eq!(nt.peers[&1].raft_log.committed, 16);
    assert_eq!(
        nt.peers[&1].prs().get(2).unwrap().state,
        ProgressState::Snapshot
    );
    assert_eq!(nt.peers[&2].raft_log.committed, 15);

    // Util snapshot success or fail.
    let report_ok = new_message(2, 1, MessageType::MsgSnapStatus, 0);
    nt.send(vec![report_ok]);
    let hb_resp = new_message(2, 1, MessageType::MsgHeartbeatResponse, 0);
    nt.send(vec![hb_resp]);
    nt.send(vec![msg]);

    assert_eq!(nt.peers[&1].raft_log.committed, 17);
    assert_eq!(nt.peers[&2].raft_log.committed, 17);
}

// Test if request snapshot can make progress when it meets SnapshotTemporarilyUnavailable.
#[test]
fn test_request_snapshot_unavailable() {
    let (mut nt, s) = prepare_request_snapshot();

    // Request the latest snapshot.
    let prev_snapshot_idx = s.get_metadata().index;
    let request_idx = nt.peers[&1].raft_log.committed;
    assert!(prev_snapshot_idx < request_idx);
    nt.peers
        .get_mut(&2)
        .unwrap()
        .request_snapshot(request_idx)
        .unwrap();

    // Send the request snapshot message.
    let req_snap = nt.peers.get_mut(&2).unwrap().msgs.pop().unwrap();
    assert!(
        req_snap.get_msg_type() == MessageType::MsgAppendResponse
            && req_snap.reject
            && req_snap.request_snapshot == request_idx,
        "{:?}",
        req_snap
    );

    // Peer 2 is still in probe state due to SnapshotTemporarilyUnavailable.
    nt.peers[&1].store().wl().trigger_snap_unavailable();
    nt.peers
        .get_mut(&1)
        .unwrap()
        .step(req_snap.clone())
        .unwrap();
    assert_eq!(
        nt.peers[&1].prs().get(2).unwrap().state,
        ProgressState::Probe
    );

    // Next index is decreased.
    nt.peers[&1].store().wl().trigger_snap_unavailable();
    nt.peers
        .get_mut(&1)
        .unwrap()
        .step(req_snap.clone())
        .unwrap();
    assert_eq!(
        nt.peers[&1].prs().get(2).unwrap().state,
        ProgressState::Probe
    );

    // Snapshot will be available if it requests again. This message must not
    // be considered stale even if `reject != next - 1`
    nt.peers
        .get_mut(&1)
        .unwrap()
        .step(req_snap.clone())
        .unwrap();
    assert_eq!(
        nt.peers[&1].prs().get(2).unwrap().state,
        ProgressState::Snapshot
    );
}

// Test if request snapshot can make progress when matched is advanced.
#[test]
fn test_request_snapshot_matched_change() {
    let (mut nt, _) = prepare_request_snapshot();
    // Let matched be greater than the committed.
    nt.peers.get_mut(&2).unwrap().raft_log.committed -= 1;

    // Request the latest snapshot.
    let request_idx = nt.peers[&2].raft_log.committed;
    nt.peers
        .get_mut(&2)
        .unwrap()
        .request_snapshot(request_idx)
        .unwrap();
    let req_snap = nt.peers.get_mut(&2).unwrap().msgs.pop().unwrap();
    // The request snapshot is ignored because it is considered as out of order.
    nt.peers.get_mut(&1).unwrap().step(req_snap).unwrap();
    assert_eq!(
        nt.peers[&1].prs().get(2).unwrap().state,
        ProgressState::Replicate
    );

    // Heartbeat is responsed with a request snapshot message.
    for _ in 0..nt.peers[&1].heartbeat_timeout() {
        nt.peers.get_mut(&1).unwrap().tick();
    }
    let msg_hb = nt
        .peers
        .get_mut(&1)
        .unwrap()
        .msgs
        .iter()
        .filter(|m| m.to == 2)
        .collect::<Vec<_>>()[0]
        .clone();
    nt.peers.get_mut(&2).unwrap().step(msg_hb).unwrap();
    let req_snap = nt.peers.get_mut(&2).unwrap().msgs.pop().unwrap();
    nt.peers
        .get_mut(&1)
        .unwrap()
        .step(req_snap.clone())
        .unwrap();
    assert_eq!(
        nt.peers[&1].prs().get(2).unwrap().state,
        ProgressState::Snapshot
    );
}

// Test if request snapshot can make progress when the peer is not Replicate.
#[test]
fn test_request_snapshot_none_replicate() {
    let (mut nt, _) = prepare_request_snapshot();
    nt.peers
        .get_mut(&1)
        .unwrap()
        .mut_prs()
        .get_mut(2)
        .unwrap()
        .state = ProgressState::Probe;

    // Request the latest snapshot.
    let request_idx = nt.peers[&2].raft_log.committed;
    nt.peers
        .get_mut(&2)
        .unwrap()
        .request_snapshot(request_idx)
        .unwrap();
    let req_snap = nt.peers.get_mut(&2).unwrap().msgs.pop().unwrap();
    nt.peers.get_mut(&1).unwrap().step(req_snap).unwrap();
    assert!(nt.peers[&1].prs().get(2).unwrap().pending_request_snapshot != 0);
}

// Test if request snapshot can make progress when leader steps down.
#[test]
fn test_request_snapshot_step_down() {
    let (mut nt, _) = prepare_request_snapshot();

    // Commit a new entry and leader steps down while peer 2 is isolated.
    nt.isolate(2);
    let mut test_entries = Entry::default();
    test_entries.data = b"testdata".to_vec();
    let msg = new_message_with_entries(1, 1, MessageType::MsgPropose, vec![test_entries.clone()]);
    nt.send(vec![msg.clone()]);
    nt.send(vec![new_message(3, 3, MessageType::MsgHup, 0)]);
    assert_eq!(nt.peers[&3].state, StateRole::Leader);

    // Recover and request the latest snapshot.
    nt.recover();
    let request_idx = nt.peers[&2].raft_log.committed;
    nt.peers
        .get_mut(&2)
        .unwrap()
        .request_snapshot(request_idx)
        .unwrap();
    nt.send(vec![new_message(3, 3, MessageType::MsgBeat, 0)]);
    assert!(
        nt.peers[&2].pending_request_snapshot == INVALID_INDEX,
        "{}",
        nt.peers[&2].pending_request_snapshot
    );
}

// Abort request snapshot if it becomes leader or candidate.
#[test]
fn test_request_snapshot_on_role_change() {
    let (mut nt, _) = prepare_request_snapshot();

    let request_idx = nt.peers[&2].raft_log.committed;
    nt.peers
        .get_mut(&2)
        .unwrap()
        .request_snapshot(request_idx)
        .unwrap();

    // Becoming follower does not reset pending_request_snapshot.
    let (term, id) = (nt.peers[&1].term, nt.peers[&1].id);
    nt.peers.get_mut(&2).unwrap().become_follower(term, id);
    assert!(
        nt.peers[&2].pending_request_snapshot != INVALID_INDEX,
        "{}",
        nt.peers[&2].pending_request_snapshot
    );

    // Becoming candidate resets pending_request_snapshot.
    nt.peers.get_mut(&2).unwrap().become_candidate();
    assert!(
        nt.peers[&2].pending_request_snapshot == INVALID_INDEX,
        "{}",
        nt.peers[&2].pending_request_snapshot
    );
}<|MERGE_RESOLUTION|>--- conflicted
+++ resolved
@@ -4264,21 +4264,7 @@
     e.data = PbMessage::write_to_bytes(&cc).unwrap();
     m.set_entries(RepeatedField::from_vec(vec![e.clone()]));
 
-<<<<<<< HEAD
     must_be_treated_as_empty(&mut raft, &m);
-=======
-    // trigger campaign in node 2
-    nt.peers
-        .get_mut(&2)
-        .unwrap()
-        .reset_randomized_election_timeout();
-    let timeout = nt.peers[&2].randomized_election_timeout();
-    for _ in 0..timeout {
-        nt.peers.get_mut(&2).unwrap().tick();
-    }
-    // It's still follower because committed conf change is not applied.
-    assert_eq!(nt.peers[&2].state, StateRole::Follower);
->>>>>>> d0acd70a
 
     // Commit the noop entry.
     let noop_index = raft.raft_log.last_index() - 1;
@@ -4300,7 +4286,6 @@
     let cc_index = raft.raft_log.last_index();
     raft.raft_log.commit_to(cc_index);
 
-<<<<<<< HEAD
     raft.step(m.clone()).unwrap();
     let mut peers: Vec<u64> = raft.prs().voter_ids().into_iter().collect();
     peers.sort();
@@ -4312,18 +4297,6 @@
     e.data = PbMessage::write_to_bytes(&cc).unwrap();
     m.set_entries(RepeatedField::from_vec(vec![e.clone()]));
     must_be_treated_as_empty(&mut raft, &m);
-=======
-    // trigger campaign in node 1
-    nt.peers
-        .get_mut(&1)
-        .unwrap()
-        .reset_randomized_election_timeout();
-    let timeout = nt.peers[&1].randomized_election_timeout();
-    for _ in 0..timeout {
-        nt.peers.get_mut(&1).unwrap().tick();
-    }
-    assert_eq!(nt.peers[&1].state, StateRole::Candidate);
->>>>>>> d0acd70a
 }
 
 fn prepare_request_snapshot() -> (Network, Snapshot) {
