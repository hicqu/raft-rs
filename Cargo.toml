--- conflicted
+++ resolved
@@ -32,11 +32,6 @@
 slog-term = { version = "2.4.0", optional = true }
 quick-error = "1.2.2"
 raft-proto = { path = "proto", version = "0.6.0-alpha", default-features = false }
-<<<<<<< HEAD
-# Stick with 0.6 (rather than 0.7) for now, since most of the ecosystem has not
-# upgraded yet and this saves duplicate deps.
-=======
->>>>>>> b41072da
 rand = "0.7"
 fxhash = "0.2.1"
 fail = { version = "0.3", optional = true }
