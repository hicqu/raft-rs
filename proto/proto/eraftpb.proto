syntax = "proto3";
package eraftpb;

enum EntryType {
    EntryNormal = 0;
    EntryConfChange = 1;
    EntryConfChangeV2 = 2;
}

// The entry is a type of change that needs to be applied. It contains two data fields.
// While the fields are built into the model; their usage is determined by the entry_type.
//
// For normal entries, the data field should contain the data change that should be applied.
// The context field can be used for any contextual data that might be relevant to the
// application of the data.
//
// For configuration changes, the data will contain the ConfChange message and the
// context will provide anything needed to assist the configuration change. The context
// if for the user to set and use in this case.
message Entry {
    EntryType entry_type = 1;
    uint64 term = 2;
    uint64 index = 3;
    bytes data = 4;
    bytes context = 6;

    // Deprecated! It is kept for backward compatibility.
    // TODO: remove it in the next major release.
    bool sync_log = 5;
}

message SnapshotMetadata {
    // The current `ConfState`.
    ConfState conf_state = 1;
    // The applied index.
    uint64 index = 2;
    // The term of the applied index.
    uint64 term = 3;
}

message Snapshot {
    bytes data = 1;
    SnapshotMetadata metadata = 2;
}

enum MessageType {
    MsgHup = 0;
    MsgBeat = 1;
    MsgPropose = 2;
    MsgAppend = 3;
    MsgAppendResponse = 4;
    MsgRequestVote = 5;
    MsgRequestVoteResponse = 6;
    MsgSnapshot = 7;
    MsgHeartbeat = 8;
    MsgHeartbeatResponse = 9;
    MsgUnreachable = 10;
    MsgSnapStatus = 11;
    MsgCheckQuorum = 12;
    MsgTransferLeader = 13;
    MsgTimeoutNow = 14;
    MsgReadIndex = 15;
    MsgReadIndexResp = 16;
    MsgRequestPreVote = 17;
    MsgRequestPreVoteResponse = 18;
}

message Message {
    MessageType msg_type = 1;
    uint64 to = 2;
    uint64 from = 3;
    uint64 term = 4;
    uint64 log_term = 5;
    uint64 index = 6;
    repeated Entry entries = 7;
    uint64 commit = 8;
    Snapshot snapshot = 9;
    uint64 request_snapshot = 13;
    bool reject = 10;
    uint64 reject_hint = 11;
    bytes context = 12;
}

message HardState {
    uint64 term = 1;
    uint64 vote = 2;
    uint64 commit = 3;
}

enum ConfChangeTransition {
    // Automatically use the simple protocol if possible, otherwise fall back
<<<<<<< HEAD
    // to ConfChangeJointImplicit. Most applications will want to use this.
=======
    // to ConfChangeType::Implicit. Most applications will want to use this.
>>>>>>> d34f6936
    Auto = 0;
    // Use joint consensus unconditionally, and transition out of them
    // automatically (by proposing a zero configuration change).
    //
    // This option is suitable for applications that want to minimize the time
    // spent in the joint configuration and do not store the joint configuration
    // in the state machine (outside of InitialState).
    Implicit = 1;
    // Use joint consensus and remain in the joint configuration until the
    // application proposes a no-op configuration change. This is suitable for
    // applications that want to explicitly control the transitions, for example
    // to use a custom payload (via the Context field).
    Explicit = 2;
}

message ConfState {
    repeated uint64 voters = 1;
    repeated uint64 learners = 2;

<<<<<<< HEAD
    // The voters in the outgoing config. It's not empty means it's in joint consensus.
=======
    // The voters in the outgoing config. If not empty the node is in joint consensus.
>>>>>>> d34f6936
    repeated uint64 voters_outgoing = 3;
    // The nodes that will become learners when the outgoing config is removed.
    // These nodes are necessarily currently in nodes_joint (or they would have
    // been added to the incoming config right away).
    repeated uint64 learners_next = 4;
    // If set, the config is joint and Raft will automatically transition into
    // the final config (i.e. remove the outgoing config) when this is safe.
    bool auto_leave = 5;
}

enum ConfChangeType {
    AddNode    = 0;
    RemoveNode = 1;
    AddLearnerNode = 2;
}

message ConfChange {
    ConfChangeType change_type = 2;
    uint64 node_id = 3;
    bytes context = 4;

    uint64 id = 1;
}

// ConfChangeSingle is an individual configuration change operation. Multiple
// such operations can be carried out atomically via a ConfChangeV2.
message ConfChangeSingle {
<<<<<<< HEAD
    ConfChangeType change_type = 1;
=======
    ConfChangeType type = 1;
>>>>>>> d34f6936
    uint64 node_id = 2;
}

// ConfChangeV2 messages initiate configuration changes. They support both the
// simple "one at a time" membership change protocol and full Joint Consensus
// allowing for arbitrary changes in membership.
//
// The supplied context is treated as an opaque payload and can be used to
// attach an action on the state machine to the application of the config change
// proposal. Note that contrary to Joint Consensus as outlined in the Raft
// paper[1], configuration changes become active when they are *applied* to the
// state machine (not when they are appended to the log).
//
// The simple protocol can be used whenever only a single change is made.
//
// Non-simple changes require the use of Joint Consensus, for which two
// configuration changes are run. The first configuration change specifies the
// desired changes and transitions the Raft group into the joint configuration,
// in which quorum requires a majority of both the pre-changes and post-changes
// configuration. Joint Consensus avoids entering fragile intermediate
// configurations that could compromise survivability. For example, without the
// use of Joint Consensus and running across three availability zones with a
// replication factor of three, it is not possible to replace a voter without
// entering an intermediate configuration that does not survive the outage of
// one availability zone.
//
// The provided ConfChangeTransition specifies how (and whether) Joint Consensus
// is used, and assigns the task of leaving the joint configuration either to
// Raft or the application. Leaving the joint configuration is accomplished by
// proposing a ConfChangeV2 with only and optionally the Context field
// populated.
//
// For details on Raft membership changes, see:
//
// [1]: https://github.com/ongardie/dissertation/blob/master/online-trim.pdf
message ConfChangeV2 {
    ConfChangeTransition transition = 1;
    repeated ConfChangeSingle changes = 2;
    bytes context = 3;
}<|MERGE_RESOLUTION|>--- conflicted
+++ resolved
@@ -89,11 +89,7 @@
 
 enum ConfChangeTransition {
     // Automatically use the simple protocol if possible, otherwise fall back
-<<<<<<< HEAD
-    // to ConfChangeJointImplicit. Most applications will want to use this.
-=======
     // to ConfChangeType::Implicit. Most applications will want to use this.
->>>>>>> d34f6936
     Auto = 0;
     // Use joint consensus unconditionally, and transition out of them
     // automatically (by proposing a zero configuration change).
@@ -113,11 +109,7 @@
     repeated uint64 voters = 1;
     repeated uint64 learners = 2;
 
-<<<<<<< HEAD
-    // The voters in the outgoing config. It's not empty means it's in joint consensus.
-=======
     // The voters in the outgoing config. If not empty the node is in joint consensus.
->>>>>>> d34f6936
     repeated uint64 voters_outgoing = 3;
     // The nodes that will become learners when the outgoing config is removed.
     // These nodes are necessarily currently in nodes_joint (or they would have
@@ -145,11 +137,7 @@
 // ConfChangeSingle is an individual configuration change operation. Multiple
 // such operations can be carried out atomically via a ConfChangeV2.
 message ConfChangeSingle {
-<<<<<<< HEAD
     ConfChangeType change_type = 1;
-=======
-    ConfChangeType type = 1;
->>>>>>> d34f6936
     uint64 node_id = 2;
 }
 
